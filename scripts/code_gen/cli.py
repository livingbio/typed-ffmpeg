import os
import pathlib

import pydantic
import typer
<<<<<<< HEAD
from parse_c.cli import parse_filters
=======
from parse_c.cli import parse_ffmpeg_options, parse_filters
from parse_c.schema import AVFilter
>>>>>>> 0359c1ad
from parse_docs.cli import split_documents
from parse_docs.schema import FilterDocument
from parse_help.parse_filter import extract
from parse_help.schema import AVFilter as HelpAVFilter

from .gen import render
from .schema import FFmpegFilter, FFmpegFilterOption

app = typer.Typer()


def parse_help_options(filter: HelpAVFilter) -> list[FFmpegFilterOption]:
    options: list[FFmpegFilterOption] = []

    for option in filter.options:
        options.append(
            FFmpegFilterOption(
                name=option.name,
                alias=option.alias,
                description=option.description,
                typing=option.typing.capitalize(),
                required=False,
                default=option.default,
                choices=[k.model_dump() for k in option.choices],
            )
        )

    if filter.is_support_timeline:
        options.append(
            FFmpegFilterOption(
                name="enable",
                description="timeline editing",
                typing="str",
                required=False,
                default=None,
            )
        )

    return options


def update_or_create(
    id: str,
    filter_type: str,
    name: str,
    description: str,
    ref: str,
    is_input_dynamic: bool,
    is_output_dynamic: bool,
    is_support_timeline: bool,
    is_support_framesync: bool,
    input_stream_typings: list[tuple[str, str]],
    output_stream_typings: list[tuple[str, str]],
    options: list[FFmpegFilterOption],
) -> FFmpegFilter:
    try:
        ffmpeg_filter = FFmpegFilter.load(id)
    except IOError:
        ffmpeg_filter = FFmpegFilter(
            id=id,
        )

    ffmpeg_filter.filter_type = filter_type
    ffmpeg_filter.name = name
    ffmpeg_filter.description = description
    ffmpeg_filter.ref = pydantic.parse_obj_as(pydantic.HttpUrl, ref)
    ffmpeg_filter.is_input_dynamic = is_input_dynamic
    ffmpeg_filter.is_output_dynamic = is_output_dynamic
    ffmpeg_filter.is_support_timeline = is_support_timeline
    ffmpeg_filter.is_support_framesync = is_support_framesync
    ffmpeg_filter.input_stream_typings = input_stream_typings
    ffmpeg_filter.output_stream_typings = output_stream_typings
    ffmpeg_filter.options = options
    return ffmpeg_filter


@app.command()
def generate(outpath: pathlib.Path = pathlib.Path("./src/ffmpeg")) -> None:
    filters = parse_filters()
    ffmpeg_options = parse_ffmpeg_options()

    filter_doc_mapping: dict[str, FilterDocument] = {}
    for doc in split_documents():
        for filter_name in doc.filter_names:
            filter_doc_mapping[filter_name] = doc

    filters.sort(key=lambda i: i.name)
    output = []
    for f in filters:
        if f.name not in filter_doc_mapping:
            print(f"WARNING: {f.name} not found in docs")
            continue

        help_info = None
        try:
            help_info = extract(f.name)
        except ValueError:
            typer.echo(typer.style("ERROR: ", fg=typer.colors.RED) + f"Unknown filter {f.name}")
            continue
        except Exception as e:
            typer.echo(typer.style("ERROR: ", fg=typer.colors.RED) + f"{f.name} {e}")
            continue

        # TODO:
        # verify parse_c and parse_help results is consistent

        doc = filter_doc_mapping[f.name]
        ffmpeg_filter = update_or_create(
            id=f.id,
            filter_type=f.type,
            name=f.name,
            description=help_info.description,
            ref=doc.url,
            is_input_dynamic=help_info.is_dynamic_inputs,
            is_output_dynamic=help_info.is_dynamic_outputs,
            is_support_timeline=help_info.is_support_timeline,
            is_support_framesync=help_info.is_support_framesync,
            input_stream_typings=help_info.input_types,
            output_stream_typings=help_info.output_types,
            options=parse_help_options(help_info),
        )

        ffmpeg_filter.save()
        output.append(ffmpeg_filter)

    render(output, ffmpeg_options, outpath)
    os.system("pre-commit run -a")


if __name__ == "__main__":
    app()<|MERGE_RESOLUTION|>--- conflicted
+++ resolved
@@ -3,12 +3,7 @@
 
 import pydantic
 import typer
-<<<<<<< HEAD
-from parse_c.cli import parse_filters
-=======
 from parse_c.cli import parse_ffmpeg_options, parse_filters
-from parse_c.schema import AVFilter
->>>>>>> 0359c1ad
 from parse_docs.cli import split_documents
 from parse_docs.schema import FilterDocument
 from parse_help.parse_filter import extract
