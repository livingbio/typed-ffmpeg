[
  {
    "description": "Scale the input video size and/or convert the image format.",
    "flags": null,
    "id": "ff_vf_scale",
    "init": "init",
    "init_src": null,
    "input_filter_pads": [
      {
        "name": "default",
        "type": "AVMEDIA_TYPE_VIDEO"
      }
    ],
    "inputs": "(avfilter_vf_scale_inputs)",
    "name": "scale",
    "options": [
      {
        "default": null,
        "flags": ".flags = 16|(1<<16)|(1<<15)",
        "help": "Output video width",
        "max": null,
        "min": null,
        "name": "w",
        "offset": "__builtin_offsetof(ScaleContext, w_expr)",
        "type": "AV_OPT_TYPE_STRING",
        "unit": null
      },
      {
        "default": null,
        "flags": ".flags = 16|(1<<16)|(1<<15)",
        "help": "Output video width",
        "max": null,
        "min": null,
        "name": "width",
        "offset": "__builtin_offsetof(ScaleContext, w_expr)",
        "type": "AV_OPT_TYPE_STRING",
        "unit": null
      },
      {
        "default": null,
        "flags": ".flags = 16|(1<<16)|(1<<15)",
        "help": "Output video height",
        "max": null,
        "min": null,
        "name": "h",
        "offset": "__builtin_offsetof(ScaleContext, h_expr)",
        "type": "AV_OPT_TYPE_STRING",
        "unit": null
      },
      {
        "default": null,
        "flags": ".flags = 16|(1<<16)|(1<<15)",
        "help": "Output video height",
        "max": null,
        "min": null,
        "name": "height",
        "offset": "__builtin_offsetof(ScaleContext, h_expr)",
        "type": "AV_OPT_TYPE_STRING",
        "unit": null
      },
      {
<<<<<<< HEAD
        "default": "['.str = ']",
=======
        "default": "['.str = \"\"']",
>>>>>>> 2a0d5ae6
        "flags": ".flags = 16|(1<<16)",
        "help": "Flags to pass to libswscale",
        "max": null,
        "min": null,
        "name": "flags",
        "offset": "__builtin_offsetof(ScaleContext, flags_str)",
        "type": "AV_OPT_TYPE_STRING",
        "unit": null
      },
      {
        "default": "['.i64 = 0']",
        "flags": "16|(1<<16)",
        "help": "set interlacing",
        "max": "1",
        "min": "-1",
        "name": "interl",
        "offset": "__builtin_offsetof(ScaleContext, interlaced)",
        "type": "AV_OPT_TYPE_BOOL",
        "unit": null
      },
      {
        "default": "['.str = ((void*)0)']",
        "flags": null,
        "help": "set video size",
        "max": "16|(1<<16)",
        "min": "0",
        "name": "size",
        "offset": "__builtin_offsetof(ScaleContext, size_str)",
        "type": "AV_OPT_TYPE_STRING",
        "unit": null
      },
      {
        "default": "['.str = ((void*)0)']",
        "flags": null,
        "help": "set video size",
        "max": "16|(1<<16)",
        "min": "0",
        "name": "s",
        "offset": "__builtin_offsetof(ScaleContext, size_str)",
        "type": "AV_OPT_TYPE_STRING",
        "unit": null
      },
      {
        "default": "['.i64 = -1']",
        "flags": ".flags = 16|(1<<16)",
        "help": "set input YCbCr type",
        "max": "AVCOL_SPC_NB-1",
        "min": "-1",
        "name": "in_color_matrix",
        "offset": "__builtin_offsetof(ScaleContext, in_color_matrix)",
        "type": "AV_OPT_TYPE_INT",
        "unit": "color"
      },
      {
        "default": "['.i64 = AVCOL_SPC_UNSPECIFIED']",
        "flags": ".flags = 16|(1<<16)",
        "help": "set output YCbCr type",
        "max": "AVCOL_SPC_NB-1",
        "min": "0",
        "name": "out_color_matrix",
        "offset": "__builtin_offsetof(ScaleContext, out_color_matrix)",
        "type": "AV_OPT_TYPE_INT",
        "unit": "color"
      },
      {
        "default": "['.i64 = -1']",
        "flags": "16|(1<<16)",
        "help": "((void*)0)",
        "max": "0",
        "min": "0",
        "name": "auto",
        "offset": "0",
        "type": "AV_OPT_TYPE_CONST",
        "unit": "color"
      },
      {
        "default": "['.i64 = AVCOL_SPC_BT470BG']",
        "flags": "16|(1<<16)",
        "help": "((void*)0)",
        "max": "0",
        "min": "0",
        "name": "bt601",
        "offset": "0",
        "type": "AV_OPT_TYPE_CONST",
        "unit": "color"
      },
      {
        "default": "['.i64 = AVCOL_SPC_BT470BG']",
        "flags": "16|(1<<16)",
        "help": "((void*)0)",
        "max": "0",
        "min": "0",
        "name": "bt470",
        "offset": "0",
        "type": "AV_OPT_TYPE_CONST",
        "unit": "color"
      },
      {
        "default": "['.i64 = AVCOL_SPC_BT470BG']",
        "flags": "16|(1<<16)",
        "help": "((void*)0)",
        "max": "0",
        "min": "0",
        "name": "smpte170m",
        "offset": "0",
        "type": "AV_OPT_TYPE_CONST",
        "unit": "color"
      },
      {
        "default": "['.i64 = AVCOL_SPC_BT709']",
        "flags": "16|(1<<16)",
        "help": "((void*)0)",
        "max": "0",
        "min": "0",
        "name": "bt709",
        "offset": "0",
        "type": "AV_OPT_TYPE_CONST",
        "unit": "color"
      },
      {
        "default": "['.i64 = AVCOL_SPC_FCC']",
        "flags": "16|(1<<16)",
        "help": "((void*)0)",
        "max": "0",
        "min": "0",
        "name": "fcc",
        "offset": "0",
        "type": "AV_OPT_TYPE_CONST",
        "unit": "color"
      },
      {
        "default": "['.i64 = AVCOL_SPC_SMPTE240M']",
        "flags": "16|(1<<16)",
        "help": "((void*)0)",
        "max": "0",
        "min": "0",
        "name": "smpte240m",
        "offset": "0",
        "type": "AV_OPT_TYPE_CONST",
        "unit": "color"
      },
      {
        "default": "['.i64 = AVCOL_SPC_BT2020_NCL']",
        "flags": "16|(1<<16)",
        "help": "((void*)0)",
        "max": "0",
        "min": "0",
        "name": "bt2020",
        "offset": "0",
        "type": "AV_OPT_TYPE_CONST",
        "unit": "color"
      },
      {
        "default": "['.i64 = AVCOL_RANGE_UNSPECIFIED']",
        "flags": "16|(1<<16)",
        "help": "set input color range",
        "max": "2",
        "min": "0",
        "name": "in_range",
        "offset": "__builtin_offsetof(ScaleContext, in_range)",
        "type": "AV_OPT_TYPE_INT",
        "unit": "range"
      },
      {
        "default": "['.i64 = AVCOL_RANGE_UNSPECIFIED']",
        "flags": "16|(1<<16)",
        "help": "set output color range",
        "max": "2",
        "min": "0",
        "name": "out_range",
        "offset": "__builtin_offsetof(ScaleContext, out_range)",
        "type": "AV_OPT_TYPE_INT",
        "unit": "range"
      },
      {
        "default": "['.i64 = AVCOL_RANGE_UNSPECIFIED']",
        "flags": "16|(1<<16)",
        "help": "((void*)0)",
        "max": "0",
        "min": "0",
        "name": "auto",
        "offset": "0",
        "type": "AV_OPT_TYPE_CONST",
        "unit": "range"
      },
      {
        "default": "['.i64 = AVCOL_RANGE_UNSPECIFIED']",
        "flags": "16|(1<<16)",
        "help": "((void*)0)",
        "max": "0",
        "min": "0",
        "name": "unknown",
        "offset": "0",
        "type": "AV_OPT_TYPE_CONST",
        "unit": "range"
      },
      {
        "default": "['.i64 = AVCOL_RANGE_JPEG']",
        "flags": "16|(1<<16)",
        "help": "((void*)0)",
        "max": "0",
        "min": "0",
        "name": "full",
        "offset": "0",
        "type": "AV_OPT_TYPE_CONST",
        "unit": "range"
      },
      {
        "default": "['.i64 = AVCOL_RANGE_MPEG']",
        "flags": "16|(1<<16)",
        "help": "((void*)0)",
        "max": "0",
        "min": "0",
        "name": "limited",
        "offset": "0",
        "type": "AV_OPT_TYPE_CONST",
        "unit": "range"
      },
      {
        "default": "['.i64 = AVCOL_RANGE_JPEG']",
        "flags": "16|(1<<16)",
        "help": "((void*)0)",
        "max": "0",
        "min": "0",
        "name": "jpeg",
        "offset": "0",
        "type": "AV_OPT_TYPE_CONST",
        "unit": "range"
      },
      {
        "default": "['.i64 = AVCOL_RANGE_MPEG']",
        "flags": "16|(1<<16)",
        "help": "((void*)0)",
        "max": "0",
        "min": "0",
        "name": "mpeg",
        "offset": "0",
        "type": "AV_OPT_TYPE_CONST",
        "unit": "range"
      },
      {
        "default": "['.i64 = AVCOL_RANGE_MPEG']",
        "flags": "16|(1<<16)",
        "help": "((void*)0)",
        "max": "0",
        "min": "0",
        "name": "tv",
        "offset": "0",
        "type": "AV_OPT_TYPE_CONST",
        "unit": "range"
      },
      {
        "default": "['.i64 = AVCOL_RANGE_JPEG']",
        "flags": "16|(1<<16)",
        "help": "((void*)0)",
        "max": "0",
        "min": "0",
        "name": "pc",
        "offset": "0",
        "type": "AV_OPT_TYPE_CONST",
        "unit": "range"
      },
      {
        "default": "['.i64 = -513']",
        "flags": "16|(1<<16)",
        "help": "input vertical chroma position in luma grid/256",
        "max": "512",
        "min": "-513",
        "name": "in_v_chr_pos",
        "offset": "__builtin_offsetof(ScaleContext, in_v_chr_pos)",
        "type": "AV_OPT_TYPE_INT",
        "unit": null
      },
      {
        "default": "['.i64 = -513']",
        "flags": "16|(1<<16)",
        "help": "input horizontal chroma position in luma grid/256",
        "max": "512",
        "min": "-513",
        "name": "in_h_chr_pos",
        "offset": "__builtin_offsetof(ScaleContext, in_h_chr_pos)",
        "type": "AV_OPT_TYPE_INT",
        "unit": null
      },
      {
        "default": "['.i64 = -513']",
        "flags": "16|(1<<16)",
        "help": "output vertical chroma position in luma grid/256",
        "max": "512",
        "min": "-513",
        "name": "out_v_chr_pos",
        "offset": "__builtin_offsetof(ScaleContext, out_v_chr_pos)",
        "type": "AV_OPT_TYPE_INT",
        "unit": null
      },
      {
        "default": "['.i64 = -513']",
        "flags": "16|(1<<16)",
        "help": "output horizontal chroma position in luma grid/256",
        "max": "512",
        "min": "-513",
        "name": "out_h_chr_pos",
        "offset": "__builtin_offsetof(ScaleContext, out_h_chr_pos)",
        "type": "AV_OPT_TYPE_INT",
        "unit": null
      },
      {
        "default": "['.i64 = 0']",
        "flags": "16|(1<<16)",
        "help": "decrease or increase w/h if necessary to keep the original AR",
        "max": "2",
        "min": "0",
        "name": "force_original_aspect_ratio",
        "offset": "__builtin_offsetof(ScaleContext, force_original_aspect_ratio)",
        "type": "AV_OPT_TYPE_INT",
        "unit": "force_oar"
      },
      {
        "default": "['.i64 = 0']",
        "flags": "16|(1<<16)",
        "help": "((void*)0)",
        "max": "0",
        "min": "0",
        "name": "disable",
        "offset": "0",
        "type": "AV_OPT_TYPE_CONST",
        "unit": "force_oar"
      },
      {
        "default": "['.i64 = 1']",
        "flags": "16|(1<<16)",
        "help": "((void*)0)",
        "max": "0",
        "min": "0",
        "name": "decrease",
        "offset": "0",
        "type": "AV_OPT_TYPE_CONST",
        "unit": "force_oar"
      },
      {
        "default": "['.i64 = 2']",
        "flags": "16|(1<<16)",
        "help": "((void*)0)",
        "max": "0",
        "min": "0",
        "name": "increase",
        "offset": "0",
        "type": "AV_OPT_TYPE_CONST",
        "unit": "force_oar"
      },
      {
        "default": "['.i64 = 1']",
        "flags": "16|(1<<16)",
        "help": "enforce that the output resolution is divisible by a defined integer when force_original_aspect_ratio is used",
        "max": "256",
        "min": "1",
        "name": "force_divisible_by",
        "offset": "__builtin_offsetof(ScaleContext, force_divisible_by)",
        "type": "AV_OPT_TYPE_INT",
        "unit": null
      },
      {
        "default": "['.dbl = 1.7976931348623157e+308']",
        "flags": "16|(1<<16)",
        "help": "Scaler param 0",
        "max": "1.7976931348623157e+308",
        "min": "-1.7976931348623157e+308",
        "name": "param0",
        "offset": "__builtin_offsetof(ScaleContext, param[0])",
        "type": "AV_OPT_TYPE_DOUBLE",
        "unit": null
      },
      {
        "default": "['.dbl = 1.7976931348623157e+308']",
        "flags": "16|(1<<16)",
        "help": "Scaler param 1",
        "max": "1.7976931348623157e+308",
        "min": "-1.7976931348623157e+308",
        "name": "param1",
        "offset": "__builtin_offsetof(ScaleContext, param[1])",
        "type": "AV_OPT_TYPE_DOUBLE",
        "unit": null
      },
      {
        "default": "['.i64 = EVAL_MODE_INIT']",
        "flags": "16|(1<<16)",
        "help": "specify when to evaluate expressions",
        "max": "EVAL_MODE_NB-1",
        "min": "0",
        "name": "eval",
        "offset": "__builtin_offsetof(ScaleContext, eval_mode)",
        "type": "AV_OPT_TYPE_INT",
        "unit": "eval"
      },
      {
        "default": "['.i64=EVAL_MODE_INIT']",
        "flags": ".flags = 16|(1<<16)",
        "help": "eval expressions once during initialization",
        "max": null,
        "min": null,
        "name": "init",
        "offset": "0",
        "type": "AV_OPT_TYPE_CONST",
        "unit": ".unit = \"eval"
      },
      {
        "default": "['.i64=EVAL_MODE_FRAME']",
        "flags": ".flags = 16|(1<<16)",
        "help": "eval expressions during initialization and per-frame",
        "max": null,
        "min": null,
        "name": "frame",
        "offset": "0",
        "type": "AV_OPT_TYPE_CONST",
        "unit": ".unit = \"eval"
      }
    ],
    "output_filter_pads": [
      {
        "name": "default",
        "type": "AVMEDIA_TYPE_VIDEO"
      }
    ],
    "outputs": "(avfilter_vf_scale_outputs)",
    "priv_class": "&scale_class"
  },
  {
    "description": "Scale the input video size and/or convert the image format to the given reference.",
    "flags": null,
    "id": "ff_vf_scale2ref",
    "init": "init",
    "init_src": null,
    "input_filter_pads": [
      {
        "name": "default",
        "type": "AVMEDIA_TYPE_VIDEO"
      },
      {
        "name": "ref",
        "type": "AVMEDIA_TYPE_VIDEO"
      }
    ],
    "inputs": "(avfilter_vf_scale2ref_inputs)",
    "name": "scale2ref",
    "options": [
      {
        "default": null,
        "flags": ".flags = 16|(1<<16)|(1<<15)",
        "help": "Output video width",
        "max": null,
        "min": null,
        "name": "w",
        "offset": "__builtin_offsetof(ScaleContext, w_expr)",
        "type": "AV_OPT_TYPE_STRING",
        "unit": null
      },
      {
        "default": null,
        "flags": ".flags = 16|(1<<16)|(1<<15)",
        "help": "Output video width",
        "max": null,
        "min": null,
        "name": "width",
        "offset": "__builtin_offsetof(ScaleContext, w_expr)",
        "type": "AV_OPT_TYPE_STRING",
        "unit": null
      },
      {
        "default": null,
        "flags": ".flags = 16|(1<<16)|(1<<15)",
        "help": "Output video height",
        "max": null,
        "min": null,
        "name": "h",
        "offset": "__builtin_offsetof(ScaleContext, h_expr)",
        "type": "AV_OPT_TYPE_STRING",
        "unit": null
      },
      {
        "default": null,
        "flags": ".flags = 16|(1<<16)|(1<<15)",
        "help": "Output video height",
        "max": null,
        "min": null,
        "name": "height",
        "offset": "__builtin_offsetof(ScaleContext, h_expr)",
        "type": "AV_OPT_TYPE_STRING",
        "unit": null
      },
      {
<<<<<<< HEAD
        "default": "['.str = ']",
=======
        "default": "['.str = \"\"']",
>>>>>>> 2a0d5ae6
        "flags": ".flags = 16|(1<<16)",
        "help": "Flags to pass to libswscale",
        "max": null,
        "min": null,
        "name": "flags",
        "offset": "__builtin_offsetof(ScaleContext, flags_str)",
        "type": "AV_OPT_TYPE_STRING",
        "unit": null
      },
      {
        "default": "['.i64 = 0']",
        "flags": "16|(1<<16)",
        "help": "set interlacing",
        "max": "1",
        "min": "-1",
        "name": "interl",
        "offset": "__builtin_offsetof(ScaleContext, interlaced)",
        "type": "AV_OPT_TYPE_BOOL",
        "unit": null
      },
      {
        "default": "['.str = ((void*)0)']",
        "flags": null,
        "help": "set video size",
        "max": "16|(1<<16)",
        "min": "0",
        "name": "size",
        "offset": "__builtin_offsetof(ScaleContext, size_str)",
        "type": "AV_OPT_TYPE_STRING",
        "unit": null
      },
      {
        "default": "['.str = ((void*)0)']",
        "flags": null,
        "help": "set video size",
        "max": "16|(1<<16)",
        "min": "0",
        "name": "s",
        "offset": "__builtin_offsetof(ScaleContext, size_str)",
        "type": "AV_OPT_TYPE_STRING",
        "unit": null
      },
      {
        "default": "['.i64 = -1']",
        "flags": ".flags = 16|(1<<16)",
        "help": "set input YCbCr type",
        "max": "AVCOL_SPC_NB-1",
        "min": "-1",
        "name": "in_color_matrix",
        "offset": "__builtin_offsetof(ScaleContext, in_color_matrix)",
        "type": "AV_OPT_TYPE_INT",
        "unit": "color"
      },
      {
        "default": "['.i64 = AVCOL_SPC_UNSPECIFIED']",
        "flags": ".flags = 16|(1<<16)",
        "help": "set output YCbCr type",
        "max": "AVCOL_SPC_NB-1",
        "min": "0",
        "name": "out_color_matrix",
        "offset": "__builtin_offsetof(ScaleContext, out_color_matrix)",
        "type": "AV_OPT_TYPE_INT",
        "unit": "color"
      },
      {
        "default": "['.i64 = -1']",
        "flags": "16|(1<<16)",
        "help": "((void*)0)",
        "max": "0",
        "min": "0",
        "name": "auto",
        "offset": "0",
        "type": "AV_OPT_TYPE_CONST",
        "unit": "color"
      },
      {
        "default": "['.i64 = AVCOL_SPC_BT470BG']",
        "flags": "16|(1<<16)",
        "help": "((void*)0)",
        "max": "0",
        "min": "0",
        "name": "bt601",
        "offset": "0",
        "type": "AV_OPT_TYPE_CONST",
        "unit": "color"
      },
      {
        "default": "['.i64 = AVCOL_SPC_BT470BG']",
        "flags": "16|(1<<16)",
        "help": "((void*)0)",
        "max": "0",
        "min": "0",
        "name": "bt470",
        "offset": "0",
        "type": "AV_OPT_TYPE_CONST",
        "unit": "color"
      },
      {
        "default": "['.i64 = AVCOL_SPC_BT470BG']",
        "flags": "16|(1<<16)",
        "help": "((void*)0)",
        "max": "0",
        "min": "0",
        "name": "smpte170m",
        "offset": "0",
        "type": "AV_OPT_TYPE_CONST",
        "unit": "color"
      },
      {
        "default": "['.i64 = AVCOL_SPC_BT709']",
        "flags": "16|(1<<16)",
        "help": "((void*)0)",
        "max": "0",
        "min": "0",
        "name": "bt709",
        "offset": "0",
        "type": "AV_OPT_TYPE_CONST",
        "unit": "color"
      },
      {
        "default": "['.i64 = AVCOL_SPC_FCC']",
        "flags": "16|(1<<16)",
        "help": "((void*)0)",
        "max": "0",
        "min": "0",
        "name": "fcc",
        "offset": "0",
        "type": "AV_OPT_TYPE_CONST",
        "unit": "color"
      },
      {
        "default": "['.i64 = AVCOL_SPC_SMPTE240M']",
        "flags": "16|(1<<16)",
        "help": "((void*)0)",
        "max": "0",
        "min": "0",
        "name": "smpte240m",
        "offset": "0",
        "type": "AV_OPT_TYPE_CONST",
        "unit": "color"
      },
      {
        "default": "['.i64 = AVCOL_SPC_BT2020_NCL']",
        "flags": "16|(1<<16)",
        "help": "((void*)0)",
        "max": "0",
        "min": "0",
        "name": "bt2020",
        "offset": "0",
        "type": "AV_OPT_TYPE_CONST",
        "unit": "color"
      },
      {
        "default": "['.i64 = AVCOL_RANGE_UNSPECIFIED']",
        "flags": "16|(1<<16)",
        "help": "set input color range",
        "max": "2",
        "min": "0",
        "name": "in_range",
        "offset": "__builtin_offsetof(ScaleContext, in_range)",
        "type": "AV_OPT_TYPE_INT",
        "unit": "range"
      },
      {
        "default": "['.i64 = AVCOL_RANGE_UNSPECIFIED']",
        "flags": "16|(1<<16)",
        "help": "set output color range",
        "max": "2",
        "min": "0",
        "name": "out_range",
        "offset": "__builtin_offsetof(ScaleContext, out_range)",
        "type": "AV_OPT_TYPE_INT",
        "unit": "range"
      },
      {
        "default": "['.i64 = AVCOL_RANGE_UNSPECIFIED']",
        "flags": "16|(1<<16)",
        "help": "((void*)0)",
        "max": "0",
        "min": "0",
        "name": "auto",
        "offset": "0",
        "type": "AV_OPT_TYPE_CONST",
        "unit": "range"
      },
      {
        "default": "['.i64 = AVCOL_RANGE_UNSPECIFIED']",
        "flags": "16|(1<<16)",
        "help": "((void*)0)",
        "max": "0",
        "min": "0",
        "name": "unknown",
        "offset": "0",
        "type": "AV_OPT_TYPE_CONST",
        "unit": "range"
      },
      {
        "default": "['.i64 = AVCOL_RANGE_JPEG']",
        "flags": "16|(1<<16)",
        "help": "((void*)0)",
        "max": "0",
        "min": "0",
        "name": "full",
        "offset": "0",
        "type": "AV_OPT_TYPE_CONST",
        "unit": "range"
      },
      {
        "default": "['.i64 = AVCOL_RANGE_MPEG']",
        "flags": "16|(1<<16)",
        "help": "((void*)0)",
        "max": "0",
        "min": "0",
        "name": "limited",
        "offset": "0",
        "type": "AV_OPT_TYPE_CONST",
        "unit": "range"
      },
      {
        "default": "['.i64 = AVCOL_RANGE_JPEG']",
        "flags": "16|(1<<16)",
        "help": "((void*)0)",
        "max": "0",
        "min": "0",
        "name": "jpeg",
        "offset": "0",
        "type": "AV_OPT_TYPE_CONST",
        "unit": "range"
      },
      {
        "default": "['.i64 = AVCOL_RANGE_MPEG']",
        "flags": "16|(1<<16)",
        "help": "((void*)0)",
        "max": "0",
        "min": "0",
        "name": "mpeg",
        "offset": "0",
        "type": "AV_OPT_TYPE_CONST",
        "unit": "range"
      },
      {
        "default": "['.i64 = AVCOL_RANGE_MPEG']",
        "flags": "16|(1<<16)",
        "help": "((void*)0)",
        "max": "0",
        "min": "0",
        "name": "tv",
        "offset": "0",
        "type": "AV_OPT_TYPE_CONST",
        "unit": "range"
      },
      {
        "default": "['.i64 = AVCOL_RANGE_JPEG']",
        "flags": "16|(1<<16)",
        "help": "((void*)0)",
        "max": "0",
        "min": "0",
        "name": "pc",
        "offset": "0",
        "type": "AV_OPT_TYPE_CONST",
        "unit": "range"
      },
      {
        "default": "['.i64 = -513']",
        "flags": "16|(1<<16)",
        "help": "input vertical chroma position in luma grid/256",
        "max": "512",
        "min": "-513",
        "name": "in_v_chr_pos",
        "offset": "__builtin_offsetof(ScaleContext, in_v_chr_pos)",
        "type": "AV_OPT_TYPE_INT",
        "unit": null
      },
      {
        "default": "['.i64 = -513']",
        "flags": "16|(1<<16)",
        "help": "input horizontal chroma position in luma grid/256",
        "max": "512",
        "min": "-513",
        "name": "in_h_chr_pos",
        "offset": "__builtin_offsetof(ScaleContext, in_h_chr_pos)",
        "type": "AV_OPT_TYPE_INT",
        "unit": null
      },
      {
        "default": "['.i64 = -513']",
        "flags": "16|(1<<16)",
        "help": "output vertical chroma position in luma grid/256",
        "max": "512",
        "min": "-513",
        "name": "out_v_chr_pos",
        "offset": "__builtin_offsetof(ScaleContext, out_v_chr_pos)",
        "type": "AV_OPT_TYPE_INT",
        "unit": null
      },
      {
        "default": "['.i64 = -513']",
        "flags": "16|(1<<16)",
        "help": "output horizontal chroma position in luma grid/256",
        "max": "512",
        "min": "-513",
        "name": "out_h_chr_pos",
        "offset": "__builtin_offsetof(ScaleContext, out_h_chr_pos)",
        "type": "AV_OPT_TYPE_INT",
        "unit": null
      },
      {
        "default": "['.i64 = 0']",
        "flags": "16|(1<<16)",
        "help": "decrease or increase w/h if necessary to keep the original AR",
        "max": "2",
        "min": "0",
        "name": "force_original_aspect_ratio",
        "offset": "__builtin_offsetof(ScaleContext, force_original_aspect_ratio)",
        "type": "AV_OPT_TYPE_INT",
        "unit": "force_oar"
      },
      {
        "default": "['.i64 = 0']",
        "flags": "16|(1<<16)",
        "help": "((void*)0)",
        "max": "0",
        "min": "0",
        "name": "disable",
        "offset": "0",
        "type": "AV_OPT_TYPE_CONST",
        "unit": "force_oar"
      },
      {
        "default": "['.i64 = 1']",
        "flags": "16|(1<<16)",
        "help": "((void*)0)",
        "max": "0",
        "min": "0",
        "name": "decrease",
        "offset": "0",
        "type": "AV_OPT_TYPE_CONST",
        "unit": "force_oar"
      },
      {
        "default": "['.i64 = 2']",
        "flags": "16|(1<<16)",
        "help": "((void*)0)",
        "max": "0",
        "min": "0",
        "name": "increase",
        "offset": "0",
        "type": "AV_OPT_TYPE_CONST",
        "unit": "force_oar"
      },
      {
        "default": "['.i64 = 1']",
        "flags": "16|(1<<16)",
        "help": "enforce that the output resolution is divisible by a defined integer when force_original_aspect_ratio is used",
        "max": "256",
        "min": "1",
        "name": "force_divisible_by",
        "offset": "__builtin_offsetof(ScaleContext, force_divisible_by)",
        "type": "AV_OPT_TYPE_INT",
        "unit": null
      },
      {
        "default": "['.dbl = 1.7976931348623157e+308']",
        "flags": "16|(1<<16)",
        "help": "Scaler param 0",
        "max": "1.7976931348623157e+308",
        "min": "-1.7976931348623157e+308",
        "name": "param0",
        "offset": "__builtin_offsetof(ScaleContext, param[0])",
        "type": "AV_OPT_TYPE_DOUBLE",
        "unit": null
      },
      {
        "default": "['.dbl = 1.7976931348623157e+308']",
        "flags": "16|(1<<16)",
        "help": "Scaler param 1",
        "max": "1.7976931348623157e+308",
        "min": "-1.7976931348623157e+308",
        "name": "param1",
        "offset": "__builtin_offsetof(ScaleContext, param[1])",
        "type": "AV_OPT_TYPE_DOUBLE",
        "unit": null
      },
      {
        "default": "['.i64 = EVAL_MODE_INIT']",
        "flags": "16|(1<<16)",
        "help": "specify when to evaluate expressions",
        "max": "EVAL_MODE_NB-1",
        "min": "0",
        "name": "eval",
        "offset": "__builtin_offsetof(ScaleContext, eval_mode)",
        "type": "AV_OPT_TYPE_INT",
        "unit": "eval"
      },
      {
        "default": "['.i64=EVAL_MODE_INIT']",
        "flags": ".flags = 16|(1<<16)",
        "help": "eval expressions once during initialization",
        "max": null,
        "min": null,
        "name": "init",
        "offset": "0",
        "type": "AV_OPT_TYPE_CONST",
        "unit": ".unit = \"eval"
      },
      {
        "default": "['.i64=EVAL_MODE_FRAME']",
        "flags": ".flags = 16|(1<<16)",
        "help": "eval expressions during initialization and per-frame",
        "max": null,
        "min": null,
        "name": "frame",
        "offset": "0",
        "type": "AV_OPT_TYPE_CONST",
        "unit": ".unit = \"eval"
      }
    ],
    "output_filter_pads": [
      {
        "name": "default",
        "type": "AVMEDIA_TYPE_VIDEO"
      },
      {
        "name": "ref",
        "type": "AVMEDIA_TYPE_VIDEO"
      }
    ],
    "outputs": "(avfilter_vf_scale2ref_outputs)",
    "priv_class": "&scale_class"
  }
]<|MERGE_RESOLUTION|>--- conflicted
+++ resolved
@@ -59,11 +59,7 @@
         "unit": null
       },
       {
-<<<<<<< HEAD
-        "default": "['.str = ']",
-=======
         "default": "['.str = \"\"']",
->>>>>>> 2a0d5ae6
         "flags": ".flags = 16|(1<<16)",
         "help": "Flags to pass to libswscale",
         "max": null,
@@ -554,11 +550,7 @@
         "unit": null
       },
       {
-<<<<<<< HEAD
-        "default": "['.str = ']",
-=======
         "default": "['.str = \"\"']",
->>>>>>> 2a0d5ae6
         "flags": ".flags = 16|(1<<16)",
         "help": "Flags to pass to libswscale",
         "max": null,
