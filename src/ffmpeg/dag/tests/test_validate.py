import pytest
from syrupy.assertion import SnapshotAssertion
from syrupy.extensions.json import JSONSnapshotExtension
from dataclasses import asdict
from ...base import input
from ...filters import concat
from ..context import DAGContext
<<<<<<< HEAD
from ..nodes import OutputStream
from ..validate import _validate_not_utilize_split, _validate_reused_stream
=======
from ..validate import _validate_not_utilize_split, _validate_reuse_stream
>>>>>>> 3bc63613


def test_validate_reuse_stream(snapshot: SnapshotAssertion) -> None:
    input1 = input("input1.mp4")
    rev = input1.reverse()
    context = DAGContext.build(concat(rev.trim(), rev.trim()).video(0).output(filename="tmp.mp4"))

    rev = input1.reverse()
    cmd = concat(rev.trim(), rev.trim()).video(0).output(filename="tmp.mp4")
    context = DAGContext.build(cmd.node)

    with pytest.raises(AssertionError) as e:
<<<<<<< HEAD
        _validate_reused_stream(context)
=======
        _validate_reuse_stream(context)
>>>>>>> 3bc63613

    assert snapshot == e

    new_context = _validate_reused_stream(context, auto_fix=True)

    assert snapshot(extension_class=JSONSnapshotExtension) == asdict(new_context.node)


def test_validate_not_utilize_split(snapshot: SnapshotAssertion) -> None:
    input1 = input("input1.mp4")

    context = DAGContext.build(input1.split(outputs=2).video(0).output(filename="tmp.mp4"))
    with pytest.raises(AssertionError) as e:
        _validate_not_utilize_split(context)

    assert snapshot == e


def test_reduntant_split_outputs_1(snapshot: SnapshotAssertion) -> None:
    input1 = input("input1.mp4")

    context = DAGContext.build(input1.split(outputs=1).video(0).output(filename="tmp.mp4"))
    with pytest.raises(AssertionError) as e:
        _validate_not_utilize_split(context)

    assert snapshot == e


def test_reduntant_split_duplicate(snapshot: SnapshotAssertion) -> None:
    input1 = input("input1.mp4")
    s = input1.split(outputs=2)
    s0 = s.video(0)
    s1 = s.video(1)

    s00 = s0.split(outputs=2).video(0)
    s01 = s0.split(outputs=2).video(1)

    context = DAGContext.build(concat(s00, s01, s1, n=3).video(0).output(filename="tmp.mp4"))
    with pytest.raises(AssertionError) as e:
        _validate_not_utilize_split(context)

    assert snapshot == e<|MERGE_RESOLUTION|>--- conflicted
+++ resolved
@@ -1,16 +1,13 @@
+from dataclasses import asdict
+
 import pytest
 from syrupy.assertion import SnapshotAssertion
 from syrupy.extensions.json import JSONSnapshotExtension
-from dataclasses import asdict
+
 from ...base import input
 from ...filters import concat
 from ..context import DAGContext
-<<<<<<< HEAD
-from ..nodes import OutputStream
 from ..validate import _validate_not_utilize_split, _validate_reused_stream
-=======
-from ..validate import _validate_not_utilize_split, _validate_reuse_stream
->>>>>>> 3bc63613
 
 
 def test_validate_reuse_stream(snapshot: SnapshotAssertion) -> None:
@@ -23,11 +20,7 @@
     context = DAGContext.build(cmd.node)
 
     with pytest.raises(AssertionError) as e:
-<<<<<<< HEAD
         _validate_reused_stream(context)
-=======
-        _validate_reuse_stream(context)
->>>>>>> 3bc63613
 
     assert snapshot == e
 
