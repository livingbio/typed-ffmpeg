--- conflicted
+++ resolved
@@ -15,14 +15,8 @@
 from .schema import Node, Stream
 
 if TYPE_CHECKING:
-<<<<<<< HEAD
     from ..streams import AudioStream, AVStream, VideoStream
-=======
-    from ..streams.audio import AudioStream
-    from ..streams.av import AVStream
-    from ..streams.video import VideoStream
     from .context import DAGContext
->>>>>>> a216b3b1
 
 
 logger = logging.getLogger(__name__)
@@ -134,11 +128,6 @@
     A stream that can be used as input to a filter
     """
 
-<<<<<<< HEAD
-    def vfilter(self, *streams: "FilterableStream", name: str, **kwargs: Any) -> "VideoStream":
-=======
-    node: "FilterNode | InputNode"
-
     def vfilter(
         self,
         *streams: "FilterableStream",
@@ -146,7 +135,6 @@
         input_typings: tuple[StreamType, ...] = (StreamType.video,),
         **kwargs: Any,
     ) -> "VideoStream":
->>>>>>> a216b3b1
         """
         Apply a custom video filter which has only one output to this stream
 
@@ -225,12 +213,8 @@
         """
         return OutputNode(kwargs=tuple(kwargs.items()), inputs=(self, *streams), filename=filename).stream()
 
-<<<<<<< HEAD
     @abstractmethod
-    def label(self, context: _DAGContext) -> str:
-=======
     def label(self, context: DAGContext = None) -> str:
->>>>>>> a216b3b1
         """
         Return the label for this stream
 
@@ -240,37 +224,7 @@
         Returns:
             the label for this stream
         """
-<<<<<<< HEAD
         raise NotImplementedError()
-
-    def view(self) -> str:
-        from ..utils.view import view
-
-        return view(self.node)
-=======
-        from ..streams.audio import AudioStream
-        from ..streams.av import AVStream
-        from ..streams.video import VideoStream
-        from .context import DAGContext
-
-        if not context:
-            context = DAGContext.build(self.node)
-
-        if isinstance(self.node, InputNode):
-            if isinstance(self, AVStream):
-                return f"{context.get_node_label(self.node)}"
-            elif isinstance(self, VideoStream):
-                return f"{context.get_node_label(self.node)}:v"
-            elif isinstance(self, AudioStream):
-                return f"{context.get_node_label(self.node)}:a"
-            raise ValueError(f"Unknown stream type: {self.__class__.__name__}")  # pragma: no cover
-
-        if isinstance(self.node, FilterNode):
-            if len(self.node.output_typings) > 1:
-                return f"{context.get_node_label(self.node)}#{self.index}"
-            return f"{context.get_node_label(self.node)}"
-        raise ValueError(f"Unknown node type: {self.node.__class__.__name__}")  # pragma: no cover
->>>>>>> a216b3b1
 
     def __post_init__(self) -> None:
         if isinstance(self.node, InputNode):
