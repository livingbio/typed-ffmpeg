# NOTE: this file is auto-generated, do not modify
"""Output node."""

from pathlib import Path
from typing import Any

from ...codecs.schema import FFMpegEncoderOption
from ...formats.schema import FFMpegMuxerOption
from ...options.codec import (
    FFMpegAVCodecContextEncoderOption,
)
from ...options.format import (
    FFMpegAVFormatContextEncoderOption,
)
from ...types import (
    Boolean,
    Float,
    Func,
    Int,
    Int64,
    String,
    Time,
)
from ...utils.frozendict import merge
from ..nodes import (
    FilterableStream,
    OutputNode,
    OutputStream,
)


def output(
    *streams: FilterableStream,
    filename: str | Path,
    f: String = None,
    c: String = None,
    codec: String = None,
    pre: String = None,
    map: Func = None,
    map_metadata: String = None,
    map_chapters: Int = None,
    t: Time = None,
    to: Time = None,
    fs: Int64 = None,
    ss: Time = None,
    timestamp: Func = None,
    metadata: String = None,
    program: String = None,
    stream_group: String = None,
    dframes: Int64 = None,
    target: Func = None,
    shortest: Boolean = None,
    shortest_buf_duration: Float = None,
    bitexact: Boolean = None,
    apad: String = None,
    copyinkf: Boolean = None,
    copypriorss: Int = None,
    frames: Int64 = None,
    tag: String = None,
    q: Func = None,
    qscale: Func = None,
    profile: Func = None,
    filter: String = None,
    filter_script: String = None,
    attach: Func = None,
    disposition: String = None,
    thread_queue_size: Int = None,
    bits_per_raw_sample: Int = None,
    stats_enc_pre: String = None,
    stats_enc_post: String = None,
    stats_mux_pre: String = None,
    stats_enc_pre_fmt: String = None,
    stats_enc_post_fmt: String = None,
    stats_mux_pre_fmt: String = None,
    vframes: Int64 = None,
    r: String = None,
    fpsmax: String = None,
    s: String = None,
    aspect: String = None,
    pix_fmt: String = None,
    vn: Boolean = None,
    rc_override: String = None,
    vcodec: String = None,
    timecode: Func = None,
    _pass: Int = None,
    passlogfile: String = None,
    vf: String = None,
    intra_matrix: String = None,
    inter_matrix: String = None,
    chroma_intra_matrix: String = None,
    vtag: String = None,
    fps_mode: String = None,
    force_fps: Boolean = None,
    streamid: Func = None,
    force_key_frames: String = None,
    b: Func = None,
    autoscale: Boolean = None,
    fix_sub_duration_heartbeat: Boolean = None,
    aframes: Int64 = None,
    aq: Func = None,
    ar: Int = None,
    ac: Int = None,
    an: Boolean = None,
    acodec: String = None,
    ab: Func = None,
    atag: String = None,
    sample_fmt: String = None,
    channel_layout: String = None,
    ch_layout: String = None,
    af: String = None,
    sn: Boolean = None,
    scodec: String = None,
    stag: String = None,
    muxdelay: Float = None,
    muxpreload: Float = None,
    sdp_file: Func = None,
    time_base: String = None,
    enc_time_base: String = None,
    bsf: String = None,
    apre: String = None,
    vpre: String = None,
    spre: String = None,
    fpre: String = None,
    max_muxing_queue_size: Int = None,
    muxing_queue_data_threshold: Int = None,
    dcodec: String = None,
    dn: Boolean = None,
    top: Int = None,
    encoder_options: FFMpegEncoderOption | None = None,
    muxer_options: FFMpegMuxerOption | None = None,
    format_options: FFMpegAVFormatContextEncoderOption | None = None,
    codec_options: FFMpegAVCodecContextEncoderOption | None = None,
    extra_options: dict[str, Any] | None = None,
) -> OutputStream:
    r"""
    Output file URL.

    Args:
        *streams: the streams to output
        filename: the filename to output to
        f: force container format (auto-detected otherwise)
        c: select encoder/decoder ('copy' to copy stream without reencoding)
        codec: alias for -c (select encoder/decoder)
        pre: preset name
        map: set input stream mapping
        map_metadata: set metadata information of outfile from infile
        map_chapters: set chapters mapping
        t: stop transcoding after specified duration
        to: stop transcoding after specified time is reached
        fs: set the limit file size in bytes
        ss: start transcoding at specified time
        timestamp: set the recording timestamp ('now' to set the current time)
        metadata: add metadata
        program: add program with specified streams
        stream_group: add stream group with specified streams and group type-specific arguments
        dframes: set the number of data frames to output
<<<<<<< HEAD
        target: specify target file type (\"vcd\", \"svcd\", \"dvd\", \"dv\" or \"dv50\ "with optional prefixes \"pal-\", \"ntsc-\" or \"film-\")
=======
        target: specify target file type (\"vcd\", \"svcd\", \"dvd\", \"dv\" or \"dv50\" with optional prefixes \"pal-\", \"ntsc-\" or \"film-\")
>>>>>>> e273f856
        shortest: finish encoding within shortest input
        shortest_buf_duration: maximum buffering duration (in seconds) for the -shortest option
        bitexact: bitexact mode
        apad: audio pad
        copyinkf: copy initial non-keyframes
        copypriorss: copy or discard frames before start time
        frames: set the number of frames to output
        tag: force codec tag/fourcc
        q: use fixed quality scale (VBR)
        qscale: use fixed quality scale (VBR)
        profile: set profile
        filter: apply specified filters to audio/video
        filter_script: deprecated, use -/filter
        attach: add an attachment to the output file
        disposition: disposition
        thread_queue_size: set the maximum number of queued packets from the demuxer
        bits_per_raw_sample: set the number of bits per raw sample
        stats_enc_pre: write encoding stats before encoding
        stats_enc_post: write encoding stats after encoding
        stats_mux_pre: write packets stats before muxing
        stats_enc_pre_fmt: format of the stats written with -stats_enc_pre
        stats_enc_post_fmt: format of the stats written with -stats_enc_post
        stats_mux_pre_fmt: format of the stats written with -stats_mux_pre
        vframes: set the number of video frames to output
        r: override input framerate/convert to given output framerate (Hz value, fraction or abbreviation)
        fpsmax: set max frame rate (Hz value, fraction or abbreviation)
        s: set frame size (WxH or abbreviation)
        aspect: set aspect ratio (4:3, 16:9 or 1.3333, 1.7777)
        pix_fmt: set pixel format
        vn: disable video
        rc_override: rate control override for specific intervals
        vcodec: alias for -c:v (select encoder/decoder for video streams)
        timecode: set initial TimeCode value.
        _pass: select the pass number (1 to 3)
        passlogfile: select two pass log file name prefix
        vf: alias for -filter:v (apply filters to video streams)
        intra_matrix: specify intra matrix coeffs
        inter_matrix: specify inter matrix coeffs
        chroma_intra_matrix: specify intra matrix coeffs
        vtag: force video tag/fourcc
        fps_mode: set framerate mode for matching video streams; overrides vsync
        force_fps: force the selected framerate, disable the best supported framerate selection
        streamid: set the value of an outfile streamid
        force_key_frames: force key frames at specified timestamps
        b: video bitrate (please use -b:v)
        autoscale: automatically insert a scale filter at the end of the filter graph
        fix_sub_duration_heartbeat: set this video output stream to be a heartbeat stream for fix_sub_duration, according to which subtitles should be split at random access points
        aframes: set the number of audio frames to output
        aq: set audio quality (codec-specific)
        ar: set audio sampling rate (in Hz)
        ac: set number of audio channels
        an: disable audio
        acodec: alias for -c:a (select encoder/decoder for audio streams)
        ab: alias for -b:a (select bitrate for audio streams)
        atag: force audio tag/fourcc
        sample_fmt: set sample format
        channel_layout: set channel layout
        ch_layout: set channel layout
        af: alias for -filter:a (apply filters to audio streams)
        sn: disable subtitle
        scodec: alias for -c:s (select encoder/decoder for subtitle streams)
        stag: force subtitle tag/fourcc
        muxdelay: set the maximum demux-decode delay
        muxpreload: set the initial demux-decode delay
        sdp_file: specify a file in which to print sdp information
        time_base: set the desired time base hint for output stream (1:24, 1:48000 or 0.04166, 2.0833e-5)
        enc_time_base: set the desired time base for the encoder (1:24, 1:48000 or 0.04166, 2.0833e-5). two special values are defined - 0 = use frame rate (video) or sample rate (audio),-1 = match source time base
        bsf: A comma-separated list of bitstream filters
        apre: set the audio options to the indicated preset
        vpre: set the video options to the indicated preset
        spre: set the subtitle options to the indicated preset
        fpre: set options from indicated preset file
        max_muxing_queue_size: maximum number of packets that can be buffered while waiting for all streams to initialize
        muxing_queue_data_threshold: set the threshold after which max_muxing_queue_size is taken into account
        dcodec: alias for -c:d (select encoder/decoder for data streams)
        dn: disable data
        top: deprecated, use the setfield video filter
        encoder_options: ffmpeg's encoder options
        muxer_options: ffmpeg's muxer options
        format_options: ffmpeg's AVFormatContext options
        codec_options: ffmpeg's AVCodecContext options
        extra_options: the arguments for the output

    Returns:
        the output stream

    """
    return OutputNode(
        inputs=streams,
        filename=str(filename),
        kwargs=merge(
            {
                "f": f,
                "c": c,
                "codec": codec,
                "pre": pre,
                "map": map,
                "map_metadata": map_metadata,
                "map_chapters": map_chapters,
                "t": t,
                "to": to,
                "fs": fs,
                "ss": ss,
                "timestamp": timestamp,
                "metadata": metadata,
                "program": program,
                "stream_group": stream_group,
                "dframes": dframes,
                "target": target,
                "shortest": shortest,
                "shortest_buf_duration": shortest_buf_duration,
                "bitexact": bitexact,
                "apad": apad,
                "copyinkf": copyinkf,
                "copypriorss": copypriorss,
                "frames": frames,
                "tag": tag,
                "q": q,
                "qscale": qscale,
                "profile": profile,
                "filter": filter,
                "filter_script": filter_script,
                "attach": attach,
                "disposition": disposition,
                "thread_queue_size": thread_queue_size,
                "bits_per_raw_sample": bits_per_raw_sample,
                "stats_enc_pre": stats_enc_pre,
                "stats_enc_post": stats_enc_post,
                "stats_mux_pre": stats_mux_pre,
                "stats_enc_pre_fmt": stats_enc_pre_fmt,
                "stats_enc_post_fmt": stats_enc_post_fmt,
                "stats_mux_pre_fmt": stats_mux_pre_fmt,
                "vframes": vframes,
                "r": r,
                "fpsmax": fpsmax,
                "s": s,
                "aspect": aspect,
                "pix_fmt": pix_fmt,
                "vn": vn,
                "rc_override": rc_override,
                "vcodec": vcodec,
                "timecode": timecode,
                "pass": _pass,
                "passlogfile": passlogfile,
                "vf": vf,
                "intra_matrix": intra_matrix,
                "inter_matrix": inter_matrix,
                "chroma_intra_matrix": chroma_intra_matrix,
                "vtag": vtag,
                "fps_mode": fps_mode,
                "force_fps": force_fps,
                "streamid": streamid,
                "force_key_frames": force_key_frames,
                "b": b,
                "autoscale": autoscale,
                "fix_sub_duration_heartbeat": fix_sub_duration_heartbeat,
                "aframes": aframes,
                "aq": aq,
                "ar": ar,
                "ac": ac,
                "an": an,
                "acodec": acodec,
                "ab": ab,
                "atag": atag,
                "sample_fmt": sample_fmt,
                "channel_layout": channel_layout,
                "ch_layout": ch_layout,
                "af": af,
                "sn": sn,
                "scodec": scodec,
                "stag": stag,
                "muxdelay": muxdelay,
                "muxpreload": muxpreload,
                "sdp_file": sdp_file,
                "time_base": time_base,
                "enc_time_base": enc_time_base,
                "bsf": bsf,
                "apre": apre,
                "vpre": vpre,
                "spre": spre,
                "fpre": fpre,
                "max_muxing_queue_size": max_muxing_queue_size,
                "muxing_queue_data_threshold": muxing_queue_data_threshold,
                "dcodec": dcodec,
                "dn": dn,
                "top": top,
            },
            encoder_options,
            muxer_options,
            format_options,
            codec_options,
            extra_options,
        ),
    ).stream()<|MERGE_RESOLUTION|>--- conflicted
+++ resolved
@@ -154,11 +154,7 @@
         program: add program with specified streams
         stream_group: add stream group with specified streams and group type-specific arguments
         dframes: set the number of data frames to output
-<<<<<<< HEAD
-        target: specify target file type (\"vcd\", \"svcd\", \"dvd\", \"dv\" or \"dv50\ "with optional prefixes \"pal-\", \"ntsc-\" or \"film-\")
-=======
         target: specify target file type (\"vcd\", \"svcd\", \"dvd\", \"dv\" or \"dv50\" with optional prefixes \"pal-\", \"ntsc-\" or \"film-\")
->>>>>>> e273f856
         shortest: finish encoding within shortest input
         shortest_buf_duration: maximum buffering duration (in seconds) for the -shortest option
         bitexact: bitexact mode
