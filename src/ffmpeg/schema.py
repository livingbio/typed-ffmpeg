--- conflicted
+++ resolved
@@ -3,11 +3,7 @@
 
 class StreamType(enum.Enum):
     """
-<<<<<<< HEAD
-    Stream type (audio or video)
-=======
     The type of a stream. (audio or video)
->>>>>>> c9cc7721
     """
 
     audio = "audio"
@@ -22,44 +18,4 @@
     and will not be passed to the ffmpeg command line.
     """
 
-<<<<<<< HEAD
-    ...
-=======
-    ...
-
-
-Boolean = bool | str
-Duration = str | int | float
-"""https://ffmpeg.org/ffmpeg-utils.html#Time-duration"""
-
-Color = str
-"""
-https://ffmpeg.org/ffmpeg-utils.html#color-syntax
-
-Notes:
-    It is an Enum
-"""
-
-Flags = str
-# format A+B
-Dictionary = str
-# format A=B:C=D:E=F
-Pix_fmt = str
-
-Int = int | str
-Int64 = int | str
-Double = int | float | str
-Float = int | float | str
-String = str | int | float
-
-Video_rate = str | int | float
-# Specify the frame rate of a video, expressed as the number of frames generated per second. It has to be a string in the format frame_rate_num/frame_rate_den, an integer number, a float number or a valid video frame rate abbreviation.
-# https://ffmpeg.org/ffmpeg-utils.html#Video-rate
-
-# https://ffmpeg.org/ffmpeg-utils.html#Video-size
-Image_size = str
-Rational = str
-# https://ffmpeg.org/ffmpeg-utils.html#Ratio
-Sample_fmt = str
-Binary = str
->>>>>>> c9cc7721
+    ...