--- conflicted
+++ resolved
@@ -143,25 +143,6 @@
     if isinstance(stream, AVStream):
         if ":" in selector:
             if selector.count(":") == 1:
-<<<<<<< HEAD
-                stream_label, stream_type = selector.strip("?").split(":", 1)
-                stream_index = None
-            else:
-                stream_label, stream_type, _stream_index = selector.strip("?").split(
-                    ":", 2
-                )
-                stream_index = int(_stream_index)
-
-            optional = selector.endswith("?")
-
-            match stream_type:
-                case "v":
-                    return stream.video_stream(stream_index, optional)
-                case "a":
-                    return stream.audio_stream(stream_index, optional)
-                case "s":
-                    return stream.subtitle_stream(stream_index, optional)
-=======
                 stream_label, stream_type = selector.split(":", 1)
                 stream_index = None
             elif selector.count(":") == 2:
@@ -175,7 +156,6 @@
                     return stream.audio_stream(stream_index)
                 case "s":
                     return stream.subtitle_stream(stream_index)
->>>>>>> c1932a31
                 case _:
                     raise FFMpegValueError(f"Unknown stream type: {stream_type}")
     return stream
