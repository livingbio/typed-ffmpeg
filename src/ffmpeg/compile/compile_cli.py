"""
Compiles FFmpeg filter graphs into command-line arguments.

This module provides functionality to convert the internal DAG (Directed Acyclic Graph)
representation of an FFmpeg filter chain into the actual command-line arguments
that would be passed to FFmpeg. It handles the following components:

1. Global Options: General FFmpeg settings like log level, overwrite flags
2. Input Files: Source media files with their specific options
3. Filter Graphs: Complex filter chains with proper stream labeling
4. Output Files: Destination files with codec and format settings

The module ensures proper ordering of arguments and handles stream mapping,
filter graph syntax, and escaping of special characters in FFmpeg commands.
"""

from __future__ import annotations

import re
import shlex
from collections import defaultdict
from collections.abc import Mapping

from ..base import input, merge_outputs, output
from ..common.cache import load
from ..common.schema import FFMpegFilter, FFMpegFilterDef, FFMpegOption, StreamType
from ..dag.factory import filter_node_factory
from ..dag.nodes import (
    FilterableStream,
    FilterNode,
    GlobalNode,
    InputNode,
    OutputNode,
    OutputStream,
)
from ..dag.schema import Node, Stream
from ..exceptions import FFMpegValueError
from ..schema import Default
from ..streams.audio import AudioStream
from ..streams.av import AVStream
from ..streams.video import VideoStream
from ..utils.escaping import escape
from ..utils.lazy_eval.schema import LazyValue
from ..utils.run import command_line
from .context import DAGContext
from .validate import validate


def get_options_dict() -> dict[str, FFMpegOption]:
    options = load(list[FFMpegOption], "options")
    return {option.name: option for option in options}


def get_filter_dict() -> dict[str, FFMpegFilter]:
    filters = load(list[FFMpegFilter], "filters")
    return {filter.name: filter for filter in filters}


def parse_options(tokens: list[str]) -> dict[str, list[str | None | bool]]:
    """
    Parse FFmpeg command-line options into a structured dictionary.

    This function processes a list of command-line tokens and converts them into
    a dictionary where keys are option names (without the leading '-') and values
    are lists of their corresponding values. Boolean options are handled specially:
    - '-option' becomes {'option': [None]}
    - '-nooption' becomes {'option': [False]}

    Args:
        tokens: List of command-line tokens to parse

    Returns:
        Dictionary mapping option names to lists of their values
    """
    parsed_options: dict[str, list[str | None | bool]] = defaultdict(list)

    while tokens:
        assert tokens[0][0] == "-", f"Expected option, got {tokens[0]}"
        if len(tokens) == 1 or tokens[1][0] == "-":
            if tokens[0].startswith("-no"):
                # Handle boolean options with -no prefix
                option_name = tokens[0][3:]
                parsed_options[option_name] = [False]
            else:
                # Handle boolean options without value
                option_name = tokens[0][1:]
                parsed_options[option_name] = [None]
            tokens = tokens[1:]
        else:
            # Handle options with values
            option_name = tokens[0][1:]
            option_value = tokens[1]
            parsed_options[option_name].append(option_value)
            tokens = tokens[2:]

    return parsed_options


def parse_stream_selector(
    selector: str, mapping: Mapping[str, FilterableStream]
) -> FilterableStream:
    selector = selector.strip("[]")

    if ":" in selector:
        stream_label, _ = selector.split(":", 1)
    else:
        stream_label = selector

    assert stream_label in mapping, f"Unknown stream label: {stream_label}"
    stream = mapping[stream_label]

    if isinstance(stream, AVStream):
        if selector.count(":") == 1:
            stream_label, stream_type = selector.split(":", 1)
            return stream.video if stream_type == "v" else stream.audio
        elif selector.count(":") == 2:
            stream_label, stream_type, stream_index = selector.split(":", 2)
            return (
                stream.video_stream(int(stream_index))
                if stream_type == "v"
                else stream.audio_stream(int(stream_index))
            )
        else:
            return stream
    else:
        return stream


def parse_output(
    source: list[str],
    in_streams: Mapping[str, FilterableStream],
    ffmpeg_options: dict[str, FFMpegOption],
) -> list[OutputStream]:
    tokens = source.copy()

    export: list[OutputStream] = []

    buffer: list[str] = []
    while tokens:
        token = tokens.pop(0)
        if token.startswith("-") or len(buffer) % 2 == 1:
            buffer.append(token)
            continue

        filename = token
        options = parse_options(buffer)

        map_options = options.pop("map", [])
        inputs: list[FilterableStream] = []
        for map_option in map_options:
            assert isinstance(map_option, str), f"Expected map option, got {map_option}"
            stream = parse_stream_selector(map_option, in_streams)
            inputs.append(stream)

        if not inputs:
            # NOTE: if there is no inputs, and there is only one input node
            if len([k for k in in_streams if isinstance(in_streams[k], AVStream)]) == 1:
                inputs = [
                    in_streams[k]
                    for k in in_streams
                    if isinstance(in_streams[k], AVStream)
                ]

        assert inputs, f"No inputs found for output {filename}"
        export.append(output(*inputs, filename=filename, extra_options=options))
        buffer = []

    return export


def parse_input(
    tokens: list[str], ffmpeg_options: dict[str, FFMpegOption]
) -> dict[str, FilterableStream]:
    output: list[AVStream] = []

    while "-i" in tokens:
        index = tokens.index("-i")
        filename = tokens[index + 1]
        assert filename[0] != "-", f"Expected filename, got {filename}"

        input_options_args = tokens[:index]

        options = parse_options(input_options_args)
        parameters: dict[str, str | bool] = {}

        for key, value in options.items():
            assert key in ffmpeg_options, f"Unknown option: {key}"
            option = ffmpeg_options[key]

            if option.is_input_option:
                # just ignore not input options
                if value[-1] is None:
                    parameters[key] = True
                else:
                    parameters[key] = value[-1]

        output.append(input(filename=filename, extra_options=parameters))

        tokens = tokens[index + 2 :]

    return {str(idx): stream for idx, stream in enumerate(output)}


def parse_filter_complex(
    filter_complex: str,
    stream_mapping: dict[str, FilterableStream],
    ffmpeg_filters: dict[str, FFMpegFilter],
) -> dict[str, FilterableStream]:
    """
    Parse an FFmpeg filter_complex string into a stream mapping.

    This function processes a filter_complex string (e.g. "[0:v]scale=1280:720[v0]")
    and converts it into a mapping of stream labels to their corresponding
    FilterableStream objects. It handles:
    - Input stream references (e.g. [0:v])
    - Filter definitions with parameters
    - Output stream labels (e.g. [v0])

    Args:
        filter_complex: The filter_complex string to parse
        stream_mapping: Existing mapping of stream labels to streams
        ffmpeg_filters: Dictionary of available FFmpeg filters

    Returns:
        Updated stream mapping with new filter outputs added
    """
    filter_units = filter_complex.split(";")

    for filter_unit in filter_units:
        pattern = re.compile(
            r"""
            (?P<inputs>(\[[^\[\]]+\])*)          # inputs: zero or more [label]
            (?P<filter>[a-zA-Z0-9_]+)            # filter name
            (=?(?P<params>[^[]+?))?              # optional =params (until next [ or end)
            (?P<outputs>(\[[^\[\]]+\])*)$        # outputs: zero or more [label] at end
            """,
            re.VERBOSE,
        )

        match = pattern.match(filter_unit)
        assert match, f"Invalid filter unit: {filter_unit}"

        def extract_labels(label_str: str) -> list[str]:
            return re.findall(r"\[([^\[\]]+)\]", label_str)

        input_labels = extract_labels(match.group("inputs") or "")
        output_labels = extract_labels(match.group("outputs") or "")
        filter_name = match.group("filter")
        param_str = match.group("params")

        # Parse filter parameters into key-value pairs
        filter_params = {}
        if param_str:
            param_parts = param_str.strip().split(":")
            for part in param_parts:
                if "=" in part:
                    key, value = part.split("=", 1)
                    filter_params[key.strip()] = value.strip()

        assert isinstance(filter_name, str), f"Expected filter name, got {filter_name}"
        ffmpeg_filter = ffmpeg_filters[filter_name]
        filter_def = FFMpegFilterDef(
            name=ffmpeg_filter.name,
            typings_input=ffmpeg_filter.formula_typings_input
            or tuple(k.type.value for k in ffmpeg_filter.stream_typings_input),
            typings_output=ffmpeg_filter.formula_typings_output
            or tuple(k.type.value for k in ffmpeg_filter.stream_typings_output),
        )
        input_streams = [
            parse_stream_selector(label, stream_mapping) for label in input_labels
        ]

        # Create the filter node with default options and parsed parameters
        filter_node = filter_node_factory(
            filter_def,
            *input_streams,
            **(
                {k.name: Default(k.default) for k in ffmpeg_filter.options}
                | filter_params
            ),
        )

        # Map output streams to their labels
        for idx, (output_label, output_typing) in enumerate(
            zip(output_labels, filter_node.output_typings)
        ):
            if output_typing == StreamType.video:
                stream_mapping[output_label] = VideoStream(node=filter_node, index=idx)
            elif output_typing == StreamType.audio:
                stream_mapping[output_label] = AudioStream(node=filter_node, index=idx)
            else:
                raise FFMpegValueError(f"Unknown stream type: {output_typing}")

    return stream_mapping


def parse_global(
    tokens: list[str], ffmpeg_options: dict[str, FFMpegOption]
) -> tuple[dict[str, str | bool], list[str]]:
    """
    Parse global FFmpeg options from command-line tokens.

    This function processes the global options that appear before any input files
    in the FFmpeg command line. These options affect the entire FFmpeg process,
    such as log level, overwrite flags, etc.

    Args:
        tokens: List of command-line tokens to parse
        ffmpeg_options: Dictionary of valid FFmpeg options

    Returns:
        A tuple containing:
        - Dictionary of parsed global options and their values
        - Remaining tokens after global options are consumed

    Example:
        For tokens like ['-y', '-loglevel', 'quiet', '-i', 'input.mp4']:
        Returns ({'y': True, 'loglevel': 'quiet'}, ['-i', 'input.mp4'])
    """
<<<<<<< HEAD
    global_params: dict[str, str | bool] = {}
    remaining_tokens = tokens.copy()

    # Process tokens until we hit an input file marker (-i)
    while remaining_tokens and remaining_tokens[0] != "-i":
        if remaining_tokens[0].startswith("-"):
            if remaining_tokens[0].startswith("-no"):
                # it is a boolean option with -no prefix
                option_name = remaining_tokens[0][3:]
            else:
                option_name = remaining_tokens[0][1:]

            assert option_name in ffmpeg_options, (
                f"Unknown global option: {option_name}"
            )
            option = ffmpeg_options[option_name]

            if not option.is_global_option:
                continue

            if len(remaining_tokens) > 1 and not remaining_tokens[1].startswith("-"):
                # Option with value
                global_params[option_name] = remaining_tokens[1]
                remaining_tokens = remaining_tokens[2:]
            else:
                # Boolean option
                if remaining_tokens[0].startswith("no"):
                    global_params[option_name] = False
                else:
                    global_params[option_name] = True
                remaining_tokens = remaining_tokens[1:]
        else:
            # Skip non-option tokens
            remaining_tokens = remaining_tokens[1:]

    return global_params, remaining_tokens
=======
    options = parse_options(tokens[: tokens.index("-i")])
    remaining_tokens = tokens[tokens.index("-i") :]
    parameters: dict[str, str | bool] = {}

    for key, value in options.items():
        assert key in ffmpeg_options, f"Unknown option: {key}"
        option = ffmpeg_options[key]

        if option.is_global_option:
            # Process only recognized global options
            if value[-1] is None:
                parameters[key] = True
            else:
                parameters[key] = value[-1]
    return parameters, remaining_tokens
>>>>>>> 9a4e64c9


def parse(cli: str) -> Stream:
    # ffmpeg [global_options] {[input_file_options] -i input_url} ... {[output_file_options] output_url} ...
    ffmpeg_options = get_options_dict()
    ffmpeg_filters = get_filter_dict()

    tokens = shlex.split(cli)
    assert tokens[0].lower().split(".")[0] == "ffmpeg"
    tokens = tokens[1:]

    # Parse global options first
    global_params, remaining_tokens = parse_global(tokens, ffmpeg_options)

    # find the index of the last -i option
    index = len(remaining_tokens) - 1 - list(reversed(remaining_tokens)).index("-i")
    input_streams = parse_input(remaining_tokens[: index + 2], ffmpeg_options)
    remaining_tokens = remaining_tokens[index + 2 :]

    if "-filter_complex" in remaining_tokens:
        index = remaining_tokens.index("-filter_complex")
        filter_complex = remaining_tokens[index + 1]
        filterable_streams = parse_filter_complex(
            filter_complex, input_streams, ffmpeg_filters
        )
        remaining_tokens = remaining_tokens[index + 2 :]
    else:
        filterable_streams = {}

    output_streams = parse_output(
        remaining_tokens,
        input_streams | filterable_streams,
        ffmpeg_options,
    )

    # Create a stream with global options
    result = merge_outputs(*output_streams)
    if global_params:
        result = result.global_args(extra_options=global_params)
    return result


def compile(stream: Stream, auto_fix: bool = True) -> str:
    """
    Compile a stream into a command-line string.

    This function takes a Stream object representing an FFmpeg filter graph
    and converts it into a command-line string that can be passed to FFmpeg.

    Args:
        stream: The Stream object to compile into a command-line string
        auto_fix: Whether to automatically fix issues in the stream

    Returns:
        A command-line string that can be passed to FFmpeg
    """
    return "ffmpeg " + command_line(compile_as_list(stream, auto_fix))


def compile_as_list(stream: Stream, auto_fix: bool = True) -> list[str]:
    """
    Compile a stream into a list of FFmpeg command-line arguments.

    This function takes a Stream object representing an FFmpeg filter graph
    and converts it into a list of command-line arguments that can be passed
    to FFmpeg. The compilation process follows these steps:

    1. Validation: The graph is validated to ensure it's properly formed
       - Checks for cycles in the graph
       - Verifies stream types match filter requirements
       - Ensures all streams are properly connected

    2. Global Options: Processes global FFmpeg settings
       - Log level, overwrite flags, etc.
       - These affect the entire FFmpeg process

    3. Input Files: Handles source media files
       - File paths and input-specific options
       - Stream selection and format options
       - Timestamp and duration settings

    4. Filter Graph: Combines all filters into a -filter_complex argument
       - Properly labels all streams
       - Maintains correct filter chain order
       - Handles stream splitting and merging

    5. Output Files: Processes destination files
       - File paths and output options
       - Codec and format settings
       - Stream mapping and selection

    If auto_fix is enabled, the function will attempt to fix common issues:
    - Reconnecting disconnected nodes
    - Adding missing split filters
    - Fixing stream type mismatches

    Args:
        stream: The Stream object to compile into arguments
        auto_fix: Whether to automatically fix issues in the stream
                 (e.g., reconnecting disconnected nodes)

    Returns:
        A list of strings representing FFmpeg command-line arguments

    Raises:
        FFMpegValueError: If the stream contains invalid configurations that cannot be fixed

    Example:
        ```python
        # Create a simple video scaling filter graph
        input_stream = ffmpeg.input("input.mp4")
        scaled = input_stream.filter("scale", 1280, 720)
        output_stream = scaled.output("output.mp4")

        # Compile to FFmpeg arguments
        args = ffmpeg.dag.compile(output_stream)
        print(
            args
        )  # ['ffmpeg', '-i', 'input.mp4', '-filter_complex', '...', 'output.mp4']
        ```
    """

    stream = validate(stream, auto_fix=auto_fix)
    node = stream.node
    context = DAGContext.build(node)

    # compile the global nodes
    commands = []
    global_nodes = [node for node in context.all_nodes if isinstance(node, GlobalNode)]
    for node in global_nodes:
        commands += get_args(node, context)

    # compile the input nodes
    input_nodes = [node for node in context.all_nodes if isinstance(node, InputNode)]
    for node in input_nodes:
        commands += get_args(node, context)

    # compile the filter nodes
    vf_commands = []
    filter_nodes = [node for node in context.all_nodes if isinstance(node, FilterNode)]

    for node in sorted(filter_nodes, key=lambda node: len(node.upstream_nodes)):
        vf_commands += ["".join(get_args(node, context))]

    if vf_commands:
        commands += ["-filter_complex", ";".join(vf_commands)]

    # compile the output nodes
    output_nodes = [node for node in context.all_nodes if isinstance(node, OutputNode)]
    for node in output_nodes:
        commands += get_args(node, context)

    return commands


def get_stream_label(stream: Stream, context: DAGContext | None = None) -> str:
    """
    Generate the FFmpeg label for this stream in filter graphs.

    This method creates the label string used to identify this stream in
    FFmpeg filter graphs. The format of the label depends on the stream's
    source (input file or filter) and type (video or audio).

    For input streams, labels follow FFmpeg's stream specifier syntax:
    - Video streams: "0:v" (first input, video stream)
    - Audio streams: "0:a" (first input, audio stream)
    - AV streams: "0" (first input, all streams)

    For filter outputs, labels use the filter's label:
    - Single output filters: "filterlabel"
    - Multi-output filters: "filterlabel#index"

    Args:
        stream: The stream to generate a label for
        context: Optional DAG context for resolving node labels.
                If not provided, a new context will be built.

    Returns:
        A string label for this stream in FFmpeg filter syntax

    Raises:
        FFMpegValueError: If the stream has an unknown type or node type
    """
    from ..streams.audio import AudioStream
    from ..streams.av import AVStream
    from ..streams.video import VideoStream

    if not context:
        context = DAGContext.build(stream.node)

    match stream.node:
        case InputNode():
            match stream:
                case AVStream():
                    return f"{get_node_label(stream.node, context)}"
                case VideoStream():
                    if stream.index is not None:
                        return (
                            f"{get_node_label(stream.node, context)}:v:{stream.index}"
                        )
                    return f"{get_node_label(stream.node, context)}:v"
                case AudioStream():
                    if stream.index is not None:
                        return (
                            f"{get_node_label(stream.node, context)}:a:{stream.index}"
                        )
                    return f"{get_node_label(stream.node, context)}:a"
                case _:
                    raise FFMpegValueError(
                        f"Unknown stream type: {stream.__class__.__name__}"
                    )  # pragma: no cover
        case FilterNode():
            if len(stream.node.output_typings) > 1:
                return f"{get_node_label(stream.node, context)}#{stream.index}"
            return f"{get_node_label(stream.node, context)}"
        case _:
            raise FFMpegValueError(
                f"Unknown node type: {stream.node.__class__.__name__}"
            )  # pragma: no cover


def get_args_filter_node(node: FilterNode, context: DAGContext) -> list[str]:
    """
    Generate the FFmpeg filter string for this filter node.

    This method creates the filter string that will be used in the
    filter_complex argument of the FFmpeg command. The format follows
    FFmpeg's syntax where input labels are followed by the filter name
    and parameters, and then output labels.

    The filter string format is:
    [input_label]filter_name=param1=value1:param2=value2[output_label]

    Args:
        node: The FilterNode to generate arguments for
        context: DAG context for resolving stream labels

    Returns:
        A list of strings that, when joined, form the filter string
        for this node in the filter_complex argument

    Example:
        For a scale filter with width=1280 and height=720, this might return:
        ['[0:v]', 'scale=', 'width=1280:height=720', '[s0]']
    """

    incoming_labels = "".join(f"[{get_stream_label(k, context)}]" for k in node.inputs)
    outputs = context.get_outgoing_streams(node)

    outgoing_labels = ""
    for _output in sorted(outputs, key=lambda stream: stream.index or 0):
        # NOTE: all outgoing streams must be filterable
        assert isinstance(_output, FilterableStream)
        outgoing_labels += f"[{get_stream_label(_output, context)}]"

    commands = []
    for key, value in node.kwargs.items():
        assert not isinstance(value, LazyValue), (
            f"LazyValue should have been evaluated: {key}={value}"
        )

        # Note: the -nooption syntax cannot be used for boolean AVOptions, use -option 0/-option 1.
        if isinstance(value, bool):
            value = str(int(value))

        if not isinstance(value, Default):
            commands += [f"{key}={escape(value)}"]

    if commands:
        return (
            [incoming_labels]
            + [f"{node.name}="]
            + [escape(":".join(commands), "\\'[],;")]
            + [outgoing_labels]
        )
    return [incoming_labels] + [f"{node.name}"] + [outgoing_labels]


def get_args_input_node(node: InputNode, context: DAGContext) -> list[str]:
    """
    Generate the FFmpeg command-line arguments for this input file.

    This method creates the command-line arguments needed to specify
    this input file to FFmpeg, including any input-specific options.
    Options are converted to FFmpeg's command-line format, with boolean
    options using -option or -nooption syntax.

    Args:
        node: The InputNode to generate arguments for
        context: DAG context (not used for input nodes)

    Returns:
        A list of strings representing FFmpeg command-line arguments

    Example:
        For an input file "input.mp4" with options like seeking to 10 seconds:
        ['-ss', '10', '-i', 'input.mp4']
    """
    commands = []
    for key, value in node.kwargs.items():
        if isinstance(value, bool):
            if value is True:
                commands += [f"-{key}"]
            elif value is False:
                commands += [f"-no{key}"]
        else:
            commands += [f"-{key}", str(value)]
    commands += ["-i", node.filename]
    return commands


def get_args_output_node(node: OutputNode, context: DAGContext) -> list[str]:
    """
    Generate the FFmpeg command-line arguments for this output file.

    This method creates the command-line arguments needed to specify
    this output file to FFmpeg, including stream mapping and output-specific
    options like codecs and formats. It handles both direct input streams
    and filter output streams appropriately.

    Args:
        node: The OutputNode to generate arguments for
        context: DAG context for resolving stream labels

    Returns:
        A list of strings representing FFmpeg command-line arguments

    Example:
        For an output file "output.mp4" with H.264 video codec:
        ['-map', '[v0]', '-c:v', 'libx264', 'output.mp4']
    """
    # !handle mapping
    commands = []

    if context:
        for input in node.inputs:
            if isinstance(input.node, InputNode):
                # NOTE: specially rules,
                # if there is only one input node,
                # only one output node,
                # the output node has only one input,
                # and the stream selector is not specified,
                # then the map can be ignore.
                if (
                    input.index is None
                    and isinstance(input, AVStream)
                    and len([k for k in context.all_nodes if isinstance(k, InputNode)])
                    == 1
                    and len([k for k in context.all_nodes if isinstance(k, OutputNode)])
                    == 1
                    and len(node.inputs) == 1
                ):
                    continue
                commands += ["-map", get_stream_label(input, context)]
            else:
                commands += ["-map", f"[{get_stream_label(input, context)}]"]

    for key, value in node.kwargs.items():
        if isinstance(value, bool):
            if value is True:
                commands += [f"-{key}"]
            elif value is False:
                commands += [f"-no{key}"]
        else:
            commands += [f"-{key}", str(value)]
    commands += [node.filename]
    return commands


def get_args_global_node(node: GlobalNode, context: DAGContext) -> list[str]:
    """
    Generate the FFmpeg command-line arguments for these global options.

    This method creates the command-line arguments needed to specify
    global options to FFmpeg, such as -y for overwrite or -loglevel for
    controlling log output. Boolean options are converted to -option or
    -nooption syntax.

    Args:
        node: The GlobalNode to generate arguments for
        context: DAG context (not used for global options)

    Returns:
        A list of strings representing FFmpeg command-line arguments

    Example:
        For global options like overwrite and quiet logging:
        ['-y', '-loglevel', 'quiet']
    """
    commands = []
    for key, value in node.kwargs.items():
        if isinstance(value, bool):
            if value is True:
                commands += [f"-{key}"]
            elif value is False:
                commands += [f"-no{key}"]
        else:
            commands += [f"-{key}", str(value)]
    return commands


def get_args(node: Node, context: DAGContext | None = None) -> list[str]:
    """
    Get the FFmpeg command-line arguments for a specific node.

    This function dispatches to the appropriate argument generation function
    based on the node type. It handles all node types in the FFmpeg DAG:
    FilterNode, InputNode, OutputNode, and GlobalNode.

    Args:
        node: The node to generate arguments for
        context: Optional DAG context for resolving stream labels.
                If not provided, a new context will be built.

    Returns:
        A list of strings representing FFmpeg command-line arguments

    Raises:
        FFMpegValueError: If the node type is not recognized
    """

    context = context or DAGContext.build(node)

    match node:
        case FilterNode():
            return get_args_filter_node(node, context)
        case InputNode():
            return get_args_input_node(node, context)
        case OutputNode():
            return get_args_output_node(node, context)
        case GlobalNode():
            return get_args_global_node(node, context)
        case _:
            raise FFMpegValueError(f"Unknown node type: {node.__class__.__name__}")


def get_node_label(node: Node, context: DAGContext) -> str:
    """
    Get the string label for a specific node in the filter graph.

    This method returns the label assigned to the node, which is used in FFmpeg
    filter graph notation. The label format depends on the node type:
    - Input nodes: sequential numbers (0, 1, 2...)
    - Filter nodes: 's' prefix followed by a number (s0, s1, s2...)
    - Output nodes: 'out'

    Args:
        node: The node to get the label for
        context: DAG context containing node ID mappings

    Returns:
        The string label for the node

    Raises:
        AssertionError: If the node is not an InputNode or FilterNode
    """

    node_id = context.node_ids[node]
    match node:
        case InputNode():
            return str(node_id)
        case FilterNode():
            return f"s{node_id}"
        case _:
            return "out"<|MERGE_RESOLUTION|>--- conflicted
+++ resolved
@@ -317,44 +317,6 @@
         For tokens like ['-y', '-loglevel', 'quiet', '-i', 'input.mp4']:
         Returns ({'y': True, 'loglevel': 'quiet'}, ['-i', 'input.mp4'])
     """
-<<<<<<< HEAD
-    global_params: dict[str, str | bool] = {}
-    remaining_tokens = tokens.copy()
-
-    # Process tokens until we hit an input file marker (-i)
-    while remaining_tokens and remaining_tokens[0] != "-i":
-        if remaining_tokens[0].startswith("-"):
-            if remaining_tokens[0].startswith("-no"):
-                # it is a boolean option with -no prefix
-                option_name = remaining_tokens[0][3:]
-            else:
-                option_name = remaining_tokens[0][1:]
-
-            assert option_name in ffmpeg_options, (
-                f"Unknown global option: {option_name}"
-            )
-            option = ffmpeg_options[option_name]
-
-            if not option.is_global_option:
-                continue
-
-            if len(remaining_tokens) > 1 and not remaining_tokens[1].startswith("-"):
-                # Option with value
-                global_params[option_name] = remaining_tokens[1]
-                remaining_tokens = remaining_tokens[2:]
-            else:
-                # Boolean option
-                if remaining_tokens[0].startswith("no"):
-                    global_params[option_name] = False
-                else:
-                    global_params[option_name] = True
-                remaining_tokens = remaining_tokens[1:]
-        else:
-            # Skip non-option tokens
-            remaining_tokens = remaining_tokens[1:]
-
-    return global_params, remaining_tokens
-=======
     options = parse_options(tokens[: tokens.index("-i")])
     remaining_tokens = tokens[tokens.index("-i") :]
     parameters: dict[str, str | bool] = {}
@@ -370,7 +332,6 @@
             else:
                 parameters[key] = value[-1]
     return parameters, remaining_tokens
->>>>>>> 9a4e64c9
 
 
 def parse(cli: str) -> Stream:
