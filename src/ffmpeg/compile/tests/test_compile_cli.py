import pytest
from syrupy.assertion import SnapshotAssertion
from syrupy.extensions.json import JSONSnapshotExtension

from ...dag.schema import Stream
from ..compile_cli import compile, compile_as_list, parse
from .cases import shared_cases


@pytest.mark.parametrize("graph", shared_cases)
def test_compile_cli(snapshot: SnapshotAssertion, graph: Stream) -> None:
    assert snapshot(
        name="compile-cli", extension_class=JSONSnapshotExtension
    ) == compile_as_list(graph)


@pytest.mark.parametrize("graph", shared_cases)
def test_parse_compile(snapshot: SnapshotAssertion, graph: Stream) -> None:
    compiled = compile(graph)
    parsed = parse(compiled)
    compiled_again = compile(parsed)
    assert snapshot(name="parse-compile", extension_class=JSONSnapshotExtension) == (
        compiled,
        compiled_again,
    )


<<<<<<< HEAD
def test_parse_filter_chain(snapshot: SnapshotAssertion) -> None:
    parsed = parse(
        """ffmpeg.exe -nostdin -analyzeduration 100M -probesize 100M -i "input_video.mkv" -vf "scale=-1:-1:flags=lanczos,pad=1920:1080:-1:-1,subtitles='subtitles.srt':stream_index=0:force_style='Fontname=Gotham Rounded Medium,Fontsize=17,Alignment=2,PrimaryColour=&Hffffff&,MarginV=25'" -sn -map 0:a:0 -map 0:v:0 -c:a aac -b:a 192k -ac 2 -c:v libx264 -crf 18 -preset slow -tune film -aq-strength 1.8 -mbtree 0 -pix_fmt yuv420p -y -hide_banner -loglevel error -stats -map_metadata -1 -map_chapters -1 "output_video.mp4" """
=======
def test_parse_global_binary_option(snapshot: SnapshotAssertion) -> None:
    parsed = parse("ffmpeg -nostdin -i input_video.mkv -y output_video.mp4")
    assert (
        snapshot(
            name="parse-global-binary-option", extension_class=JSONSnapshotExtension
        )
        == parsed
    )


def test_parse_ffmpeg_exe(snapshot: SnapshotAssertion) -> None:
    parsed = parse("ffmpeg.exe -i input_video.mkv output_video.mp4")
    assert (
        snapshot(name="parse-ffmpeg-exe", extension_class=JSONSnapshotExtension)
        == parsed
>>>>>>> 9a4e64c9
    )<|MERGE_RESOLUTION|>--- conflicted
+++ resolved
@@ -25,11 +25,12 @@
     )
 
 
-<<<<<<< HEAD
-def test_parse_filter_chain(snapshot: SnapshotAssertion) -> None:
-    parsed = parse(
+def test_parse_filter_chain() -> None:
+    parse(
         """ffmpeg.exe -nostdin -analyzeduration 100M -probesize 100M -i "input_video.mkv" -vf "scale=-1:-1:flags=lanczos,pad=1920:1080:-1:-1,subtitles='subtitles.srt':stream_index=0:force_style='Fontname=Gotham Rounded Medium,Fontsize=17,Alignment=2,PrimaryColour=&Hffffff&,MarginV=25'" -sn -map 0:a:0 -map 0:v:0 -c:a aac -b:a 192k -ac 2 -c:v libx264 -crf 18 -preset slow -tune film -aq-strength 1.8 -mbtree 0 -pix_fmt yuv420p -y -hide_banner -loglevel error -stats -map_metadata -1 -map_chapters -1 "output_video.mp4" """
-=======
+    )
+
+
 def test_parse_global_binary_option(snapshot: SnapshotAssertion) -> None:
     parsed = parse("ffmpeg -nostdin -i input_video.mkv -y output_video.mp4")
     assert (
@@ -45,5 +46,4 @@
     assert (
         snapshot(name="parse-ffmpeg-exe", extension_class=JSONSnapshotExtension)
         == parsed
->>>>>>> 9a4e64c9
     )