--- conflicted
+++ resolved
@@ -57,10 +57,10 @@
             id="output_option_with_boolean_option",
         ),
         pytest.param(
-<<<<<<< HEAD
             '''ffmpeg.exe -nostdin -analyzeduration 100M -probesize 100M -i "input_video.mkv" -vf "scale=-1:-1:flags=lanczos,pad=1920:1080:-1:-1,subtitles='subtitles.srt':stream_index=0:force_style='Fontname=Gotham Rounded Medium,Fontsize=17,Alignment=2,PrimaryColour=&Hffffff&,MarginV=25'" -sn -map 0:a:0 -map 0:v:0 -c:a aac -b:a 192k -ac 2 -c:v libx264 -crf 18 -preset slow -tune film -aq-strength 1.8 -mbtree 0 -pix_fmt yuv420p -y -hide_banner -loglevel error -stats -map_metadata -1 -map_chapters -1 "output_video.mp4"''',
             id="complex_command",
-=======
+        ),
+        pytest.param(
             "ffmpeg -y -not-exist-global -nostdin -i input_video.mkv -not-exist-input -i input-2.mp4 -not-exist-output -b:v 1000k -b:a 128k output_video.mp4",
             id="ignore_not_exist_option",
         ),
@@ -71,7 +71,6 @@
         pytest.param(
             "ffmpeg -i input.mov -map 0:s output.mp4",
             id="stream_selector_with_subtitle",
->>>>>>> ea7006ae
         ),
     ],
 )
