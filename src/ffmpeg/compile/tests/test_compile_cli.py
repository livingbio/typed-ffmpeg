--- conflicted
+++ resolved
@@ -84,13 +84,8 @@
 )
 def test_parse_ffmpeg_commands(snapshot: SnapshotAssertion, command: str) -> None:
     parsed = parse(command)
-<<<<<<< HEAD
-    assert snapshot(name="parse-ffmpeg-commands") == parsed
-    assert snapshot(name="build-ffmpeg-commands") == compile(parsed)
-    assert snapshot(name="parse-with-validation") == parse_with_validation(command)
-=======
     assert snapshot(
         name="parse-ffmpeg-commands", extension_class=JSONSnapshotExtension
     ) == asdict(parsed)
     assert snapshot(name="build-ffmpeg-commands") == compile(parsed)
->>>>>>> f775f7dc
+    assert snapshot(name="parse-with-validation") == parse_with_validation(command)