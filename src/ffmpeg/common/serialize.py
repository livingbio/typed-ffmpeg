"""
Serialization utilities for FFmpeg filter graphs and components.

This module provides functions for serializing and deserializing FFmpeg filter
graph components to and from JSON. It handles dataclasses, enums, and other
custom types used in the typed-ffmpeg library, enabling filter graphs to be
saved to disk and loaded back.
"""

from __future__ import annotations

import json
from dataclasses import fields, is_dataclass
from enum import Enum
from pathlib import Path
from typing import Any

from ..utils.forzendict import FrozenDict

CLASS_REGISTRY: dict[str, type[Serializable | Enum]] = {}
"""
A registry of classes that have been loaded, and can be deserialized.
"""


def serializable(
    cls: type[Serializable] | type[Enum],
) -> type[Serializable] | type[Enum]:
    """
    Register a class with the serialization system.

<<<<<<< HEAD
    This function is used to register classes with the serialization system.
    It's used by the `serializable` decorator to register classes with the
    serialization system.
=======
    This function is used by the `serializable` decorator to register classes
    with the serialization system, enabling them to be serialized and deserialized.
>>>>>>> b9bf7413

    Args:
        cls: The class to register

    Returns:
        The class itself
    """
    assert cls.__name__ not in CLASS_REGISTRY, (
        f"Class {cls.__name__} already registered"
    )
    CLASS_REGISTRY[cls.__name__] = cls

    return cls


class Serializable:
    """
    A base class for all serializable classes.
    """

    def __init_subclass__(cls, **kwargs: Any) -> None:
        super().__init_subclass__(**kwargs)
        serializable(cls)


def load_class(name: str) -> type[Serializable] | type[Enum]:
    """
    Load a class from its name.

    This function looks up a class by its name in the CLASS_REGISTRY. It's used during
    deserialization to reconstruct objects from their class names.

    Args:
        name: The simple class name (e.g., 'FilterNode')

    Returns:
        The class object that can be instantiated

    Raises:
        AssertionError: If the class name is not found in the registry

    Example:
        ```python
        # Load the FilterNode class
        FilterNode = load_class('FilterNode')
        # Create an instance
        node = FilterNode(name='scale', ...)
        ```
    """
    assert name in CLASS_REGISTRY, f"Class {name} not registered"
    return CLASS_REGISTRY[name]


def frozen(v: Any) -> Any:
    """
    Convert mutable data structures to immutable (frozen) equivalents.

    This function recursively converts lists to tuples and dictionaries to
    FrozenDict instances, ensuring that the resulting data structure is
    completely immutable. This is important for dataclasses that are marked
    as frozen, as they can only contain immutable data.

    Args:
        v: The value to convert, which may be a list, dict, or any other type

    Returns:
        An immutable version of the input value

    Example:
        ```python
        # Convert a nested structure to immutable form
        frozen_data = frozen(
            {"options": ["option1", "option2"], "settings": {"key": "value"}}
        )
        # Result: FrozenDict with tuple instead of list and nested FrozenDict
        ```
    """
    if isinstance(v, list):
        return tuple(frozen(i) for i in v)

    if isinstance(v, dict):
        return FrozenDict({k: frozen(v) for k, v in v.items()})

    return v


def object_hook(obj: Any) -> Any:
    """
    Custom JSON object hook for deserializing FFmpeg objects.

    This function is used by the JSON decoder to convert dictionaries into
    appropriate Python objects during deserialization. It looks for a special
    '__class__' key that indicates the type of object to create.

    Args:
        obj: A dictionary from the JSON parser

    Returns:
        Either the original dictionary or an instance of the specified class

    Example:
        ```python
        # A JSON object with class information
        json_obj = {
            "__class__": "FilterNode",
            "name": "scale",
            "kwargs": {"width": 1280, "height": 720},
        }
        # Will be converted to a FilterNode instance
        ```
    """
    if isinstance(obj, dict):
        if obj.get("__class__"):
            cls = load_class(obj.pop("__class__"))

            if is_dataclass(cls):
                # NOTE: in our application, the dataclass is always frozen
                return cls(**{k: frozen(v) for k, v in obj.items()})

            return cls(**dict(obj.items()))

    return obj


def loads(raw: str) -> Any:
    """
    Deserialize a JSON string into Python objects with proper class types.

    This function parses a JSON string and reconstructs the original Python
    objects, including dataclasses and enums, based on class information
    embedded in the JSON.

    Args:
        raw: The JSON string to deserialize

    Returns:
        The deserialized Python object with proper types

    Example:
        ```python
        # Deserialize a filter graph from JSON
        json_str = '{"__class__": "FilterNode", "name": "scale", ...}'
        filter_node = loads(json_str)
        # filter_node is now a FilterNode instance
        ```
    """
    return json.loads(raw, object_hook=object_hook)


def to_dict_with_class_info(instance: Any) -> Any:
    """
    Convert Python objects to dictionaries with embedded class information.

    This function recursively converts Python objects to dictionaries, lists,
    and primitive types suitable for JSON serialization. For dataclasses and
    enums, it adds a '__class__' key with the fully qualified class name,
    allowing them to be reconstructed during deserialization.

    Args:
        instance: The Python object to convert

    Returns:
        A JSON-serializable representation with embedded class information

    Example:
        ```python
        # Convert a FilterNode to a serializable dict
        filter_node = FilterNode(name='scale', ...)
        serializable = to_dict_with_class_info(filter_node)
        # serializable now contains class information and all attributes
        ```
    """

    if isinstance(instance, dict | FrozenDict):
        return {k: to_dict_with_class_info(v) for k, v in instance.items()}
    elif isinstance(instance, list):
        return [to_dict_with_class_info(v) for v in instance]
    elif isinstance(instance, tuple):
        return tuple(to_dict_with_class_info(v) for v in instance)
    elif isinstance(instance, Path):
        return str(instance)
    elif is_dataclass(instance):
        return {
            "__class__": instance.__class__.__name__,
            **{
                k.name: to_dict_with_class_info(getattr(instance, k.name))
                for k in fields(instance)
            },
        }
    elif isinstance(instance, Enum):
        return {
            "__class__": instance.__class__.__name__,
            "value": instance.value,
        }
    return instance


# Serialization
def dumps(instance: Any) -> str:
    """
    Serialize a Python object to a JSON string with class information.

    This function converts a Python object (including dataclasses, enums,
    and other custom types) to a JSON string that includes class information,
    allowing it to be deserialized back into the original object types.

    Args:
        instance: The Python object to serialize

    Returns:
        A JSON string representation of the object with class information

    Example:
        ```python
        # Serialize a filter graph to JSON
        filter_node = FilterNode(name='scale', ...)
        json_str = dumps(filter_node)
        # json_str can be saved to a file and later deserialized
        # with loads() to reconstruct the original object
        ```
    """
    obj = to_dict_with_class_info(instance)
    return json.dumps(obj, indent=2)<|MERGE_RESOLUTION|>--- conflicted
+++ resolved
@@ -29,14 +29,8 @@
     """
     Register a class with the serialization system.
 
-<<<<<<< HEAD
-    This function is used to register classes with the serialization system.
-    It's used by the `serializable` decorator to register classes with the
-    serialization system.
-=======
     This function is used by the `serializable` decorator to register classes
     with the serialization system, enabling them to be serialized and deserialized.
->>>>>>> b9bf7413
 
     Args:
         cls: The class to register
