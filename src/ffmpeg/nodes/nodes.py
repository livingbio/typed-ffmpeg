--- conflicted
+++ resolved
@@ -7,7 +7,6 @@
 
 from ..schema import Default, StreamType
 from ..utils.escaping import escape
-from ..utils.pydantic_helper import model_validator_after
 from .base import Node, Stream, _DAGContext, empty_dag_context
 
 if TYPE_CHECKING:
@@ -60,12 +59,7 @@
         ), f"Specified index {index} is out of range for audio outputs {len(audio_outputs)}"
         return AudioStream(node=self, index=audio_outputs[index])
 
-<<<<<<< HEAD
-    @model_validator_after
-    def validate_input(self) -> "FilterNode":
-=======
     def __post_init__(self) -> None:
->>>>>>> 8eb439a3
         from ..streams.audio import AudioStream
         from ..streams.video import VideoStream
 
@@ -152,12 +146,7 @@
             else:
                 return f"[{context.get_node_label(self.node)}#{self.index}]"
 
-<<<<<<< HEAD
-    @model_validator_after
-    def validate_index(self) -> FilterableStream:
-=======
     def __post_init__(self) -> None:
->>>>>>> 8eb439a3
         if isinstance(self.node, InputNode):
             assert self.index is None, "Input streams cannot have an index"
         else:
