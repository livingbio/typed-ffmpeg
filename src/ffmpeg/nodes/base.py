--- conflicted
+++ resolved
@@ -3,15 +3,10 @@
 from abc import ABC, abstractmethod, abstractproperty
 from dataclasses import dataclass
 from functools import cached_property
-<<<<<<< HEAD
-from typing import Any, Iterable, Mapping, Sequence
-=======
 from typing import Any, Iterable, Sequence
->>>>>>> 8eb439a3
 
 from ..schema import StreamType
 from ..utils.dag import is_dag
-from ..utils.pydantic_helper import BaseModel, model_validator_after
 
 
 @dataclass(frozen=True, kw_only=True)
@@ -66,12 +61,7 @@
     def incoming_streams(self) -> Sequence["Stream"]:
         raise NotImplementedError()
 
-<<<<<<< HEAD
-    @model_validator_after
-    def validate_dag(self) -> Node:
-=======
     def __post_init__(self) -> None:
->>>>>>> 8eb439a3
         passed = set()
         nodes = [self]
         output = {}
