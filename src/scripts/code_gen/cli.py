import logging
import os
from dataclasses import asdict, replace
from pathlib import Path

import typer

from ffmpeg.common.cache import load, save
from ffmpeg.common.schema import FFMpegFilter, FFMpegOption

from ..manual.cli import load_config
from ..parse_c.cli import parse_ffmpeg_options
from ..parse_docs.cli import extract_docs
from ..parse_help.cli import all_filters
from .gen import render

app = typer.Typer()


def gen_filter_info(ffmpeg_filter: FFMpegFilter) -> FFMpegFilter:
    """
    Generate filter info

    Args:
        ffmpeg_filter: The filter

    Returns:
        The filter info
    """
    filter_doc = extract_docs(ffmpeg_filter.name)

    # NOTE:
    # currently we only use filter_doc's url info
    return replace(ffmpeg_filter, ref=filter_doc.url)


def gen_option_info() -> list[FFMpegOption]:
    """
    Generate option info

    Returns:
        The option info
    """
    return parse_ffmpeg_options()


def load_filters(outpath: Path, rebuild: bool) -> list[FFMpegFilter]:
    """
    Load filters from the output path
<<<<<<< HEAD
=======

    Args:
        outpath: The output path
        rebuild: Whether to use the cache

    Returns:
        The filters
>>>>>>> 17ba6c30
    """

    if not rebuild:
        try:
            return load(list[FFMpegFilter], "filters")
        except Exception as e:
<<<<<<< HEAD
            print(f"Failed to load filters from cache: {e}")
=======
            logging.error(f"Failed to load filters from cache: {e}")
>>>>>>> 17ba6c30

    ffmpeg_filters = []
    for f in sorted(all_filters(), key=lambda i: i.name):
        if f.name == "afir":
            continue

        manual_config = load_config(f.name)
        if manual_config:
            f = replace(f, **asdict(manual_config))

        try:
            filter_info = gen_filter_info(f)
            save(filter_info, filter_info.name)
            ffmpeg_filters.append(filter_info)
        except ValueError:
            print(f"Failed to generate filter info for {f.name}")

    save(ffmpeg_filters, "filters")

    return ffmpeg_filters


@app.command()
<<<<<<< HEAD
def generate(outpath: Path = None, rebuild: bool = False) -> None:
=======
def generate(outpath: Path | None = None, rebuild: bool = False) -> None:
>>>>>>> 17ba6c30
    """
    Generate filter and option documents

    Args:
        outpath: The output path
<<<<<<< HEAD
=======
        rebuild: Whether to rebuild the filters and options from scratch, ignoring the cache
>>>>>>> 17ba6c30
    """
    if not outpath:
        outpath = Path(__file__).parent.parent.parent / "ffmpeg"

    ffmpeg_filters = load_filters(outpath, rebuild)
    ffmpeg_options = gen_option_info()

    render(ffmpeg_filters, ffmpeg_options, outpath)
    os.system("pre-commit run -a")


if __name__ == "__main__":
    app()<|MERGE_RESOLUTION|>--- conflicted
+++ resolved
@@ -47,8 +47,6 @@
 def load_filters(outpath: Path, rebuild: bool) -> list[FFMpegFilter]:
     """
     Load filters from the output path
-<<<<<<< HEAD
-=======
 
     Args:
         outpath: The output path
@@ -56,18 +54,13 @@
 
     Returns:
         The filters
->>>>>>> 17ba6c30
     """
 
     if not rebuild:
         try:
             return load(list[FFMpegFilter], "filters")
         except Exception as e:
-<<<<<<< HEAD
-            print(f"Failed to load filters from cache: {e}")
-=======
             logging.error(f"Failed to load filters from cache: {e}")
->>>>>>> 17ba6c30
 
     ffmpeg_filters = []
     for f in sorted(all_filters(), key=lambda i: i.name):
@@ -91,20 +84,13 @@
 
 
 @app.command()
-<<<<<<< HEAD
-def generate(outpath: Path = None, rebuild: bool = False) -> None:
-=======
 def generate(outpath: Path | None = None, rebuild: bool = False) -> None:
->>>>>>> 17ba6c30
     """
     Generate filter and option documents
 
     Args:
         outpath: The output path
-<<<<<<< HEAD
-=======
         rebuild: Whether to rebuild the filters and options from scratch, ignoring the cache
->>>>>>> 17ba6c30
     """
     if not outpath:
         outpath = Path(__file__).parent.parent.parent / "ffmpeg"
