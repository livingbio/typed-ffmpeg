--- conflicted
+++ resolved
@@ -54,13 +54,6 @@
   - "src"
   - "docs"
 
-repo_name: livingbio/typed-ffmpeg
-repo_url: https://github.com/livingbio/typed-ffmpeg
-edit_uri: edit/main/docs/
-extra:
-  version:
-    provider: mike
-
 # https://www.mkdocs.org/user-guide/configuration/#validation
 validation:
   omitted_files: warn
@@ -81,21 +74,7 @@
 - pymdownx.tabbed:
     alternate_style: true
 
-watch:
-- src
-
 plugins:
-<<<<<<< HEAD
-  - mkdocstrings:
-      handlers:
-        python:
-          options:
-            extensions:
-              - griffe_inherited_docstrings
-            docstring_style: google
-            docstring_section_style: table
-            show_root_heading: true
-=======
 - search
 - mkdocstrings:
     handlers:
@@ -105,5 +84,4 @@
           docstring_section_style: table
           show_root_heading: true
           extensions:
-            - griffe_inherited_docstrings
->>>>>>> c9cc7721
+            - griffe_inherited_docstrings