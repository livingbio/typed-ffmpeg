--- conflicted
+++ resolved
@@ -1,69 +1,29 @@
-import fs from "fs";
-import path from "path";
-import { fileURLToPath } from "url";
-import { FFmpegFilter } from "../types/ffmpeg";
+import fs from 'fs';
+import path from 'path';
+import { fileURLToPath } from 'url';
+import { FFmpegFilter } from '../types/ffmpeg';
 
 const __filename = fileURLToPath(import.meta.url);
 const __dirname = path.dirname(__filename);
 
-const CACHE_DIR = path.join(
-  __dirname,
-  "../../../src/scripts/cache/FFMpegFilter"
-);
+const CACHE_DIR = path.join(__dirname, '../../../src/scripts/cache/FFMpegFilter');
 
 function readCacheFiles(): string[] {
   return fs
     .readdirSync(CACHE_DIR)
-<<<<<<< HEAD
-    .filter((file: string) => file.endsWith(".json"))
-    .map((file: string) => path.join(CACHE_DIR, file));
-}
-
-=======
     .filter((file: string) => file.endsWith('.json'))
     .map((file: string) => path.join(CACHE_DIR, file));
 }
 
-function mapOptionToParameter(option: any): FilterParameter {
-  const validation: { min?: number; max?: number; pattern?: string } = {};
-
-  if (option.type.value === 'int' || option.type.value === 'float') {
-    if (option.min !== null) validation.min = parseFloat(option.min);
-    if (option.max !== null) validation.max = parseFloat(option.max);
-  }
-
-  return {
-    name: option.name,
-    type:
-      option.type.value === 'int' || option.type.value === 'float'
-        ? 'number'
-        : option.type.value === 'boolean'
-          ? 'boolean'
-          : 'string',
-    description: option.description,
-    required: option.required,
-    default:
-      option.default === 'auto' || option.default === null
-        ? undefined
-        : option.type.value === 'int'
-          ? parseInt(option.default)
-          : option.type.value === 'float'
-            ? parseFloat(option.default)
-            : option.default,
-    validation: Object.keys(validation).length > 0 ? validation : undefined,
-  };
-}
-
->>>>>>> 4bd01e79
 function parseFilterFile(filePath: string): FFmpegFilter | null {
   try {
-    const content = fs.readFileSync(filePath, "utf-8");
+    const content = fs.readFileSync(filePath, 'utf-8');
     // Replace NaN with null in the JSON string
-    const sanitizedContent = content.replace(/:\s*NaN/g, ": null");
+    const sanitizedContent = content.replace(/:\s*NaN/g, ': null');
     const filterData = JSON.parse(sanitizedContent);
 
     return {
-      __class__: "FFMpegFilter",
+      __class__: 'FFMpegFilter',
       id: filterData.id,
       name: filterData.name,
       description: filterData.description,
@@ -99,7 +59,7 @@
     filters,
   };
 
-  const outputPath = path.join(__dirname, "../config/filters.json");
+  const outputPath = path.join(__dirname, '../config/filters.json');
   fs.writeFileSync(outputPath, JSON.stringify(output, null, 2));
 
   console.log(`Generated ${filters.length} filters in ${outputPath}`);
