--- conflicted
+++ resolved
@@ -1,45 +1,22 @@
-<<<<<<< HEAD
-import {
-  Box,
-  Paper,
-  Typography,
-  Divider,
-  TextField,
-  InputAdornment,
-} from "@mui/material";
-import { Node, Edge } from "reactflow";
-import { predefinedFilters } from "../types/ffmpeg";
-import PreviewPanel from "./PreviewPanel";
-import { useState, useMemo } from "react";
-import SearchIcon from "@mui/icons-material/Search";
-=======
 import { Box, Paper, Typography, Divider, TextField, InputAdornment } from '@mui/material';
 import { Node, Edge } from 'reactflow';
 import { predefinedFilters } from '../types/ffmpeg';
 import PreviewPanel from './PreviewPanel';
 import { useState, useMemo } from 'react';
 import SearchIcon from '@mui/icons-material/Search';
->>>>>>> 4bd01e79
 
 interface SidebarProps {
   nodes: Node[];
   edges: Edge[];
-  onAddFilter: (
-    filterType: string,
-    parameters?: Record<string, string>
-  ) => void;
+  onAddFilter: (filterType: string, parameters?: Record<string, string>) => void;
 }
 
 export default function Sidebar({ nodes, edges, onAddFilter }: SidebarProps) {
-  const [searchQuery, setSearchQuery] = useState("");
+  const [searchQuery, setSearchQuery] = useState('');
 
   const filteredFilters = useMemo(() => {
-    if (!searchQuery)
-      return [...predefinedFilters].sort((a, b) =>
-        a.name.localeCompare(b.name)
-      );
+    if (!searchQuery) return [...predefinedFilters].sort((a, b) => a.name.localeCompare(b.name));
     const query = searchQuery.toLowerCase();
-<<<<<<< HEAD
     return predefinedFilters
       .filter(
         (filter) =>
@@ -47,40 +24,29 @@
           filter.description.toLowerCase().includes(query)
       )
       .sort((a, b) => a.name.localeCompare(b.name));
-=======
-    return predefinedFilters.filter(
-      (filter) =>
-        filter.name.toLowerCase().includes(query) || filter.label.toLowerCase().includes(query)
-    );
->>>>>>> 4bd01e79
   }, [searchQuery]);
 
   return (
     <Paper
       elevation={3}
       sx={{
-        position: "fixed",
+        position: 'fixed',
         right: 0,
         top: 0,
-        height: "100vh",
+        height: '100vh',
         width: 350,
-        backgroundColor: "#fff",
+        backgroundColor: '#fff',
         zIndex: 1000,
-        display: "flex",
-        flexDirection: "column",
+        display: 'flex',
+        flexDirection: 'column',
       }}
     >
       <Box
         sx={{
           p: 2,
           borderBottom: 1,
-<<<<<<< HEAD
-          borderColor: "divider",
-          backgroundColor: "#f5f5f5",
-=======
           borderColor: 'divider',
           backgroundColor: '#f5f5f5',
->>>>>>> 4bd01e79
         }}
       >
         <Typography variant="h6">FFmpeg Flow Editor</Typography>
@@ -89,22 +55,6 @@
       <Box
         sx={{
           flex: 1,
-<<<<<<< HEAD
-          overflow: "auto",
-          p: 2,
-          "&::-webkit-scrollbar": {
-            width: "8px",
-          },
-          "&::-webkit-scrollbar-track": {
-            background: "#f1f1f1",
-          },
-          "&::-webkit-scrollbar-thumb": {
-            background: "#888",
-            borderRadius: "4px",
-          },
-          "&::-webkit-scrollbar-thumb:hover": {
-            background: "#555",
-=======
           overflow: 'auto',
           p: 2,
           '&::-webkit-scrollbar': {
@@ -119,7 +69,6 @@
           },
           '&::-webkit-scrollbar-thumb:hover': {
             background: '#555',
->>>>>>> 4bd01e79
           },
         }}
       >
@@ -145,17 +94,10 @@
           />
           <Box
             sx={{
-<<<<<<< HEAD
-              maxHeight: "200px",
-              overflow: "auto",
-              border: "1px solid",
-              borderColor: "divider",
-=======
               maxHeight: '200px',
               overflow: 'auto',
               border: '1px solid',
               borderColor: 'divider',
->>>>>>> 4bd01e79
               borderRadius: 1,
             }}
           >
@@ -165,14 +107,14 @@
                 elevation={0}
                 sx={{
                   p: 1.5,
-                  cursor: "pointer",
-                  borderBottom: "1px solid",
-                  borderColor: "divider",
-                  "&:last-child": {
-                    borderBottom: "none",
+                  cursor: 'pointer',
+                  borderBottom: '1px solid',
+                  borderColor: 'divider',
+                  '&:last-child': {
+                    borderBottom: 'none',
                   },
-                  "&:hover": {
-                    backgroundColor: "#f5f5f5",
+                  '&:hover': {
+                    backgroundColor: '#f5f5f5',
                   },
                 }}
                 onClick={() => onAddFilter(filter.name)}
@@ -180,17 +122,8 @@
                 <Typography variant="body2" fontWeight={500}>
                   {filter.name}
                 </Typography>
-<<<<<<< HEAD
                 <Typography variant="caption" color="text.secondary">
                   {filter.description}
-=======
-                <Typography
-                  variant="caption"
-                  color="text.secondary"
-                  sx={{ display: 'block', mt: 0.5 }}
-                >
-                  {filter.description ?? 'No description available'}
->>>>>>> 4bd01e79
                 </Typography>
               </Paper>
             ))}
